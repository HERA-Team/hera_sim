--- conflicted
+++ resolved
@@ -1,16 +1,5 @@
 [flake8]
 ignore =
-<<<<<<< HEAD
-    E203  # No space before colon
-    W503
-    C408  # Ignore using dict() function.
-    D107  # Missing docstring in __init__ (we do it in the class)
-    D401  # "First line should be in imperative mood" -- this doesn't work for properties, see https://github.com/PyCQA/pydocstyle/issues/301
-    A003  # allow method names to be the same as python builtins
-    RST210  # inline strong start-string without end-string. This is OK in the case of **kwargs in parameters.
-    G004  # Logging statement uses f-string.
-    G003  # Logging statement uses + (see https://github.com/globality-corp/flake8-logging-format/issues/56)
-=======
     # No space before colon
     E203,
     W503,
@@ -26,7 +15,6 @@
     RST210,
     # Logging statement uses f-string.
     G004,
->>>>>>> 8997e186
 max-line-length = 88
 # Should be 18.
 max-complexity = 35
