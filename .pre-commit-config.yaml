--- conflicted
+++ resolved
@@ -47,20 +47,12 @@
   - id: isort
 
 - repo: https://github.com/asottile/pyupgrade
-<<<<<<< HEAD
-  rev: v2.37.3
-=======
   rev: v3.1.0
->>>>>>> f24a3f85
   hooks:
   - id: pyupgrade
     args: [--py38-plus]
 
 - repo: https://github.com/asottile/setup-cfg-fmt
-<<<<<<< HEAD
-  rev: v2.0.0
-=======
   rev: v2.1.0
->>>>>>> f24a3f85
   hooks:
   - id: setup-cfg-fmt