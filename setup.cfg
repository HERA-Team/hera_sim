# This file is used to configure your project.
# Read more about the various options under:
# http://setuptools.readthedocs.io/en/latest/setuptools.html#configuring-setup-using-setup-cfg-files

[metadata]
name = hera_sim
description = A collection of simulation routines describing the HERA instrument.
author = HERA Team
author_email = steven.g.murray@asu.edu
license = BSD
long_description = file: README.md
long_description_content_type = text/x-rst; charset=UTF-8
url = https://github.com/HERA-Team/hera_sim
project_urls =
    Documentation = https://hera_sim.readthedocs.org
# Change if running only on Windows, Mac or Linux (comma-separated)
platforms = any
# Add here all kinds of additional classifiers as defined under
# https://pypi.python.org/pypi?%3Aaction=list_classifiers
classifiers =
    Development Status :: 4 - Beta
    Programming Language :: Python :: 3.6
    Programming Language :: Python :: 3.7
    Programming Language :: Python :: 3.8
    Intended Audience :: Science/Research
    License :: OSI Approved
    Natural Language :: English
    Topic :: Scientific/Engineering :: Physics
    Topic :: Scientific/Engineering :: Astronomy

[options]
zip_safe = False
packages = find:
include_package_data = True
scripts =
    scripts/hera-sim-simulate.py

install_requires =
    numpy>=1.14
    scipy
    cached_property
    pyuvsim>=1.1.2
    pyuvdata>=2.0,<2.2.0
    astropy_healpix
    astropy
<<<<<<< HEAD
=======
    vis_cpu>=0.2.2
>>>>>>> 7e8b317a
    deprecation
    pyyaml>=5.1

[options.packages.find]
exclude =
    tests

[options.extras_require]
bda =
    bda @ git+git://github.com/HERA-Team/baseline_dependent_averaging
gpu =
    hera_gpu @ git+git://github.com/hera-team/hera_gpu
cal =
    hera_cal @ git+git://github.com/hera-team/hera_cal
docs =
    sphinx>=1.8
    nbsphinx
    ipython
    sphinx_autorun
    numpydoc>=0.8
    nbsphinx
tests =
    coverage>=4.5.1
    pytest>=3.5.1
    pytest-cov>=2.5.1
    pre-commit
    matplotlib>=3.4.2
    uvtools @ git+git://github.com/HERA-Team/uvtools.git
    hera_cal @ git+git://github.com/hera-team/hera_cal
    healvis @ git+git://github.com/rasg-affiliates/healvis
    bda @ git+git://github.com/HERA-Team/baseline_dependent_averaging.git
    vis_cpu >= 0.2.0
dev =
    sphinx>=1.8
    numpydoc>=0.8.0
    nbsphinx
    ipython
    coverage>=4.5.1
    pytest>=3.5.1
    pytest-cov>=2.5.1
    pre-commit
    uvtools @ git+git://github.com/HERA-Team/uvtools.git
    healvis @ git+git://github.com/rasg-affiliates/healvis
    hera_cal @ git+git://github.com/hera-team/hera_cal
    bda @ git+git://github.com/HERA-Team/baseline_dependent_averaging.git
    vis_cpu >= 0.2.0
vis =
    vis_cpu>=0.2.0
    healvis @ git+git://github.com/RASG-Affiliates/healvis

[tool:pytest]
# Options for py.test:
# Specify command line options as you would do when invoking py.test directly.
# e.g. --cov-report html (or xml) for html/xml output or --junitxml junit.xml
# in order to write a coverage file that can be read by Jenkins.
addopts =
    --cov hera_sim
    --cov-config=.coveragerc
    --cov-report xml:./coverage.xml
    --durations=25
    --verbose
norecursedirs =
    dist
    build
    .tox
testpaths = hera_sim/tests

[aliases]
dists = bdist_wheel

[bdist_wheel]
# Use this option if your package is pure-python
universal = 1

[build_sphinx]
source_dir = docs
build_dir = build/sphinx<|MERGE_RESOLUTION|>--- conflicted
+++ resolved
@@ -43,10 +43,7 @@
     pyuvdata>=2.0,<2.2.0
     astropy_healpix
     astropy
-<<<<<<< HEAD
-=======
     vis_cpu>=0.2.2
->>>>>>> 7e8b317a
     deprecation
     pyyaml>=5.1
 
