--- conflicted
+++ resolved
@@ -17,14 +17,10 @@
 
 @component
 class Noise:
-<<<<<<< HEAD
     """Base class for thermal noise models."""
 
     def __init__(self, **kwargs):
         super().__init__(**kwargs)
-=======
-    pass
->>>>>>> 47ee2eb4
 
 
 class ThermalNoise(Noise):
@@ -62,11 +58,6 @@
         Trx=0,
         autovis=None,
     ):
-<<<<<<< HEAD
-=======
-        # TODO: docstring
-        """"""
->>>>>>> 47ee2eb4
         super().__init__(
             Tsky_mdl=Tsky_mdl,
             omega_p=omega_p,
@@ -76,7 +67,6 @@
             autovis=autovis,
         )
 
-<<<<<<< HEAD
     def __call__(self, lsts: np.ndarray, freqs: np.ndarray, **kwargs):
         """Compute the thermal noise.
 
@@ -92,11 +82,6 @@
         array
             A 2D array shaped ``(lsts, freqs)`` with the thermal noise.
         """
-=======
-    def __call__(self, lsts, freqs, **kwargs):
-        # TODO: docstring
-        """"""
->>>>>>> 47ee2eb4
         # validate the kwargs
         self._check_kwargs(**kwargs)
 
@@ -150,7 +135,6 @@
 
     @staticmethod
     def resample_Tsky(lsts, freqs, Tsky_mdl=None, Tsky=180.0, mfreq=0.18, index=-2.5):
-<<<<<<< HEAD
         """Evaluate an array of sky temperatures.
 
         Parameters
@@ -175,10 +159,6 @@
         ndarray
             The sky temperature as a 2D array, first axis LSTs and second axis freqs.
         """
-=======
-        # TODO: docstring
-        """"""
->>>>>>> 47ee2eb4
         # maybe add a DeprecationWarning?
 
         # actually resample the sky model if it's an interpolation object
