--- conflicted
+++ resolved
@@ -1,11 +1,7 @@
 """Wrapper for vis_cpu visibility simulator."""
 from __future__ import division
 import numpy as np
-<<<<<<< HEAD
-=======
 import pyuvdata
-import astropy_healpix as aph
->>>>>>> 276d3835
 
 from .simulators import VisibilitySimulator, ModelData
 from typing import Tuple, Union, Optional
@@ -108,52 +104,7 @@
         self.ref_time = ref_time
         self.correct_source_positions = correct_source_positions
 
-<<<<<<< HEAD
     def validate(self, data_model: ModelData):
-=======
-        super(VisCPU, self).__init__(validate=False, **kwargs)
-
-        # Convert some arguments to simpler forms for vis_cpu.
-        self.freqs = self.uvdata.freq_array[0]
-
-        # Get antpos for active antennas only
-        # self.antpos = self.uvdata.get_ENU_antpos()[0].astype(self._real_dtype)
-        self.ant_list = self.uvdata.get_ants()  # ordered list of active ants
-        self.antpos = []
-        _antpos = self.uvdata.get_ENU_antpos()[0].astype(self._real_dtype)
-        for ant in self.ant_list:
-            # uvdata.get_ENU_antpos() and uvdata.antenna_numbers have entries
-            # for all telescope antennas, even ones that aren't included in the
-            # data_array. This extracts only the data antennas.
-            idx = np.where(ant == self.uvdata.antenna_numbers)
-            self.antpos.append(_antpos[idx].flatten())
-        self.antpos = np.array(self.antpos)
-
-        # Keep track of whether a source position correction has been applied
-        self._point_source_pos_correction_applied = False
-
-        # Validate
-        self.validate()
-
-    @property
-    def lsts(self):
-        """
-        Sets LSTs from uvdata if not already set.
-
-        Returns
-        -------
-        array_like
-            LSTs of observations. Shape=(NTIMES,).
-        """
-        try:
-            return self.__lsts
-        except AttributeError:
-            self.__lsts = self.uvdata.lst_array[:: self.uvdata.Nbls]
-
-            return self.__lsts
-
-    def validate(self):
->>>>>>> 276d3835
         """Checks for correct input format."""
         # N(N-1)/2 unique cross-correlations + N autocorrelations.
         if data_model.uvdata.Nbls != data_model.n_ant * (data_model.n_ant + 1) / 2:
@@ -249,7 +200,6 @@
         return np.asarray(
             [
                 convs.uvbeam_to_lm(
-<<<<<<< HEAD
                     data_model.beams[data_model.beam_ids[ant]],
                     data_model.freqs,
                     n_pix_lm=self.bm_pix,
@@ -259,14 +209,6 @@
                     data_model.uvdata.antenna_names, data_model.uvdata.antenna_numbers
                 )
                 if num in data_model.uvdata.get_ants()
-=======
-                    self.beams[idx],
-                    self.freqs,
-                    n_pix_lm=self.bm_pix,
-                    polarized=self.polarized,
-                )
-                for idx in self.beam_ids
->>>>>>> 276d3835
             ]
         )
 
@@ -335,15 +277,7 @@
 
         # Get pixelized beams if required
         if self.use_pixel_beams:
-<<<<<<< HEAD
             beam_lm = self.get_beam_lm(data_model)
-=======
-            beam_lm = self.get_beam_lm()
-            # polarized=True:  (NANT, NAXES, NFEEDS, NFREQS, BM_PIX, BM_PIX)
-            # polarized=False: (NANT, NFREQS, BM_PIX, BM_PIX)
-            # if not self.polarized:
-            #    beam_lm = beam_lm[np.newaxis, np.newaxis, :, :, :]
->>>>>>> 276d3835
         else:
             beam_list = [
                 data_model.beams[data_model.beam_ids[name]]
@@ -353,9 +287,6 @@
                 if number in ant_list
             ]
 
-<<<<<<< HEAD
-        visfull = np.zeros_like(data_model.uvdata.data_array, dtype=self._complex_dtype)
-=======
         # Get required pols and map them to the right output index
         if self.polarized:
             avail_pols = {"nn": (0, 0), "ne": (0, 1), "en": (1, 0), "ee": (1, 1)}
@@ -365,12 +296,12 @@
             }  # only xx = ee
 
         req_pols = []
-        for pol in self.uvdata.polarization_array:
+        for pol in data_model.uvdata.polarization_array:
 
             # Get x_orientation
-            x_orient = self.uvdata.x_orientation
+            x_orient = data_model.uvdata.x_orientation
             if x_orient is None:
-                self.uvdata.x_orientation = "e"  # set in UVData object
+                data_model.uvdata.x_orientation = "e"  # set in UVData object
                 x_orient = "e"  # default to east
 
             # Get polarization strings in terms of n/e feeds
@@ -389,8 +320,7 @@
             req_pols.append(avail_pols[polstr])
 
         # Empty visibility array
-        visfull = np.zeros_like(self.uvdata.data_array, dtype=self._complex_dtype)
->>>>>>> 276d3835
+        visfull = np.zeros_like(data_model.uvdata.data_array, dtype=self._complex_dtype)
 
         for i, freq in enumerate(data_model.freqs):
 
@@ -398,9 +328,6 @@
             if self.mpi_comm is not None and i % nproc != myid:
                 continue
 
-<<<<<<< HEAD
-            # TODO: check that polarization is being done correctly.
-=======
             # Determine correct shape of beam cube if pixel beams are used
             if self.use_pixel_beams:
                 if self.polarized:
@@ -411,7 +338,6 @@
                     # (NANT, NFREQS, BM_PIX, BM_PIX)
 
             # Call vis_cpu function to simulate visibilities
->>>>>>> 276d3835
             vis = self._vis_cpu(
                 antpos=active_antpos,
                 freq=freq,
@@ -423,43 +349,36 @@
                 precision=self._precision,
                 polarized=self.polarized,
             )
-<<<<<<< HEAD
-            indices = np.triu_indices(vis.shape[1])
+            indices = (
+                np.triu_indices(vis.shape[3])
+                if self.polarized
+                else np.triu_indices(vis.shape[1])
+            )
 
             # Order output correctly
-            for ant1, ant2 in zip(*indices):  # go through indices in output
-                vis_here = vis[:, ant1, ant2]
-                # get official "antenna numbers" corresponding to these indices
-                antnum1, antnum2 = ant_list[ant1], ant_list[ant2]
-
-                # get all blt indices corresponding to this antpair
-                indx = data_model.uvdata.antpair2ind(antnum1, antnum2)
-                if len(indx) == 0:
-                    # maybe we chose the wrong ordering according to the data. Then
-                    # we just conjugate.
-                    indx = data_model.uvdata.antpair2ind(antnum2, antnum1)
-                    vis_here = np.conj(vis_here)
-
-                visfull[indx, 0, i, 0] = vis_here
-=======
-
-            # Assign simulated visibilities to UVData data_array
-            # N.B. Note conjugation, to match pyuvsim convention
-            if self.polarized:
-                indices = np.triu_indices(vis.shape[3])
-                for p, pidxs in enumerate(req_pols):
-                    p1, p2 = pidxs
-                    vis_upper_tri = vis[p1, p2, :, indices[0], indices[1]]
-                    visfull[:, 0, i, p] = vis_upper_tri.conj().T.flatten()
-                    # Shape: (Nblts, Nspws, Nfreqs, Npols)
-                    # Note that the transpose of vis_upper_tri is needed here
-                    # to get the correct bls/times ordering when flattening
-            else:
-                # Only one polarization (vis is returned without first 2 dims)
-                indices = np.triu_indices(vis.shape[1])
-                vis_upper_tri = vis[:, indices[0], indices[1]]
-                visfull[:, 0, i, 0] = vis_upper_tri.conj().flatten()
->>>>>>> 276d3835
+            if not self.polarized:
+                req_pols = [(0, (0, 0))]
+
+            for p, pidxs in enumerate(req_pols):
+                p1, p2 = pidxs
+                for ant1, ant2 in zip(*indices):  # go through indices in output
+                    if self.polarized:
+                        vis_here = vis[p1, p2, :, ant1, ant2]
+                    else:
+                        vis_here = vis[:, ant1, ant2]
+
+                    # get official "antenna numbers" corresponding to these indices
+                    antnum1, antnum2 = ant_list[ant1], ant_list[ant2]
+
+                    # get all blt indices corresponding to this antpair
+                    indx = data_model.uvdata.antpair2ind(antnum1, antnum2)
+                    if len(indx) == 0:
+                        # maybe we chose the wrong ordering according to the data. Then
+                        # we just conjugate.
+                        indx = data_model.uvdata.antpair2ind(antnum2, antnum1)
+                        vis_here = np.conj(vis_here)
+
+                    visfull[indx, 0, i, p] = vis_here
 
         # Reduce visfull array if in MPI mode
         if self.mpi_comm is not None:
