"""Wrapper for vis_cpu visibility simulator."""
from __future__ import division, annotations
import numpy as np
import itertools

from .simulators import VisibilitySimulator, ModelData
from typing import Tuple, Union, Optional, List

import astropy.units as u
from astropy.time import Time
from astropy.coordinates import EarthLocation

from vis_cpu import vis_cpu, vis_gpu, HAVE_GPU, __version__
from vis_cpu import conversions as convs
from pyuvdata import UVData
from pyuvdata import utils as uvutils


class VisCPU(VisibilitySimulator):
    """
    vis_cpu visibility simulator.

    This is a fast, simple visibility simulator that is intended to be
    replaced by vis_gpu.

    Parameters
    ----------
    bm_pix : int, optional
        The number of pixels along a side in the beam map when
        converted to (l, m) coordinates. Defaults to 100.
    use_pixel_beams : bool, optional
        Whether to use primary beams that have been pixelated onto a 2D
        grid, or directly evaluate the primary beams using the available
        UVBeam objects. Default: True.
    polarized : bool, optional
        Whether to calculate polarized visibilities or not. By default does polarization
        iff multiple polarizations exist in the UVData object. The behaviour of the
        simulator is that if requesting polarized output and only a subset of the
        simulated pols are available in the UVdata object, the code will issue a warning
        but otherwise continue happily, throwing away the simulated pols it can't store
        in the UVdata object. Conversely, if polarization is not requested and multiple
        polarizations are present on the UVData object, it will error unless
        ``allow_empty_pols`` is set to True (in which case it will warn but continue).
        The "unpolarized" output of ``vis_cpu`` is expected to be XX polarization, which
        corresponds to whatever the UVData object considers to be the x-direction
        (default East).
    precision : int, optional
        Which precision level to use for floats and complex numbers.
        Allowed values:
        - 1: float32, complex64
        - 2: float64, complex128
    use_gpu : bool, optional
        Whether to use the GPU version of vis_cpu or not. Default: False.
    mpi_comm : MPI communicator
        MPI communicator, for parallelization.
<<<<<<< HEAD
    **kwargs
        Passed through to :class:`~.simulators.VisibilitySimulator`.

    Notes
    -----
    ``vis_cpu`` has a number of assumptions, conventions and limitations that the user
    should be aware of. See the ``vis_cpu`` package documentation for more details, but
    here we list a few of the important ones.

    Firstly, vis_cpu for now does not support power beams; input beams must be efield.
    This is not a fundamental limitation of ``vis_cpu``, it just hasn't been implemented
    yet.

    Furthermore, ``vis_cpu`` internally assumes that the x-orientation is **north**.
    Again, this is not a fundamental limitation, and future versions of ``vis_cpu`` may
    support other orientations, but for now this is enforced to ensure consistency.
=======
    ref_time
        A reference time for computing adjustments to the co-ordinate transforms using
        astropy. For best fidelity, set this to a mid-point of your observation times.
        By default, if `correct_source_positions` is True, will use the first
        observation time.
    correct_source_positions
        Whether to correct the source positions using astropy and the reference time.
        Default is True if `ref_time` is given otherwise False.
>>>>>>> 6e2db1c7
    """

    conjugation_convention = "ant1<ant2"
    time_ordering = "time"

    diffuse_ability = False
    __version__ = __version__

    def __init__(
        self,
        bm_pix: int = 100,
        use_pixel_beams: bool = True,
        precision: int = 1,
        use_gpu: bool = False,
        mpi_comm=None,
        ref_time: Optional[Union[str, Time]] = None,
<<<<<<< HEAD
        correct_source_positions: bool = True,
=======
        correct_source_positions: bool | None = None,
>>>>>>> 6e2db1c7
    ):

        assert precision in {1, 2}
        self._precision = precision
        if precision == 1:
            self._real_dtype = np.float32
            self._complex_dtype = np.complex64
        else:
            self._real_dtype = float
            self._complex_dtype = complex

        if use_gpu and mpi_comm is not None and mpi_comm.Get_size() > 1:
            raise RuntimeError("MPI is not yet supported in GPU mode")

        if use_gpu and not HAVE_GPU:
            raise ImportError(
                "GPU acceleration requires hera_gpu (`pip install hera_sim[gpu]`)."
            )

        if use_gpu and not use_pixel_beams:
            raise RuntimeError(
                "GPU can only be used with pixel beams (use_pixel_beams=True)"
            )

        self._vis_cpu = vis_gpu if use_gpu else vis_cpu
        self.bm_pix = bm_pix

        self.use_gpu = use_gpu
        self.use_pixel_beams = use_pixel_beams
        self.mpi_comm = mpi_comm
        self.ref_time = ref_time
        self.correct_source_positions = (
            (ref_time is not None)
            if correct_source_positions is None
            else correct_source_positions
        )

    def validate(self, data_model: ModelData):
        """Checks for correct input format."""
        # N(N-1)/2 unique cross-correlations + N autocorrelations.
        if data_model.uvdata.Nbls != data_model.n_ant * (data_model.n_ant + 1) / 2:
            raise ValueError(
                "VisCPU requires using every pair of antennas, "
                "but the UVData object does not comply."
            )

        if len(data_model.uvdata.data_array) != len(
            data_model.uvdata.get_antpairs()
        ) * len(data_model.lsts):
            raise ValueError("VisCPU requires that every baseline uses the same LSTS.")

        if any(
            len(data_model.uvdata.antpair2ind(ai, aj)) > 0
            and len(data_model.uvdata.antpair2ind(aj, ai)) > 0
            for ai, aj in data_model.uvdata.get_antpairs()
            if ai != aj
        ):
            raise ValueError(
                "VisCPU requires that baselines be in a conjugation in which antenna "
                "order doesn't change with time!"
            )

        uvbeam = data_model.beams[0]  # Representative beam
        uvdata = data_model.uvdata

        # Now check that we only have linear polarizations (don't allow pseudo-stokes)
        if any(pol not in [-5, -6, -7, -8] for pol in uvdata.polarization_array):
            raise ValueError(
                """
                While UVData allows non-linear polarizations, they are not suitable
                for generating simulations. Please convert your UVData object to use
                linear polarizations before simulating (and convert back to
                other polarizations afterwards if necessary).
                """
            )

        do_pol = self._check_if_polarized(data_model)
        if do_pol:
            # Number of feeds must be two if doing polarized
            assert uvbeam.data_array.shape[2] == 2

            if self.use_gpu:
                raise RuntimeError(
                    "GPU support is currently only available when polarized=False"
                )

    def correct_point_source_pos(
        self,
        data_model: ModelData,
        obstime: Optional[Union[str, Time]] = None,
        frame: str = "icrs",
    ) -> Tuple[np.ndarray, np.ndarray]:
        """Apply correction to source RA and Dec positions to improve accuracy.

        This uses an astropy-based coordinate correction, computed for a single
        reference time, to shift the source RA and Dec coordinates to ones that
        produce more accurate Alt/Az positions at the location of the array.

        Parameters
        ----------
        obstime : str or astropy.Time
            Specifies the time of the reference observation used to compute the
            coordinate correction. If specified as a string, this must use the
            'isot' format and 'utc' scale.

        frame : str, optional
            Which frame that the original RA and Dec positions are specified
            in. Any system recognized by ``astropy.SkyCoord`` can be used.

        Returns
        -------
        ra, dec
            The updated source positions.
        """
        # Check input reference time
        if self.ref_time is not None:
            obstime = self.ref_time

        if isinstance(obstime, str):
            obstime = Time(obstime, format="isot", scale="utc")
        elif not isinstance(obstime, Time):
            raise TypeError("`obstime` must be a string or astropy.Time object")

        # Get reference location
        # location = EarthLocation.from_geodetic(lat=lat, lon=lon, height=alt)
        location = EarthLocation.from_geocentric(
            *data_model.uvdata.telescope_location, unit=u.m
        )

        # Apply correction to point source positions
        ra, dec = data_model.sky_model.ra, data_model.sky_model.dec
        return convs.equatorial_to_eci_coords(
            ra, dec, obstime, location, unit="rad", frame=frame
        )

    def get_beam_lm(self, data_model: ModelData) -> np.ndarray:
        """
        Obtain the beam pattern in (l,m) co-ordinates for each antenna.

        Returns
        -------
        bm_cube : array_like
            The beam pattern in (l,m) for each antenna. If `self.polarized=True`,
            its shape is (NFREQS, NAXES, NFEEDS, NANT, BM_PIX, BM_PIX),
            otherwise (NFREQS, NANT, BM_PIX, BM_PIX).

        Notes
        -----
        Due to using the verbatim :func:`vis_cpu.vis_cpu` function, the beam
        cube must have an entry for each antenna, which is a bit of
        a waste of memory in some cases. If this is changed in the
        future, this method can be modified to only return one
        matrix for each beam.
        """
        out = np.asarray(
            [
                convs.uvbeam_to_lm(
                    data_model.beams[data_model.beam_ids[ant]],
                    data_model.freqs,
                    n_pix_lm=self.bm_pix,
                    polarized=self._check_if_polarized(data_model),
                    use_feed=self.get_feed(data_model.uvdata),
                )
                for ant, num in zip(
                    data_model.uvdata.antenna_names, data_model.uvdata.antenna_numbers
                )
                if num in data_model.uvdata.get_ants()
            ]
        )

        if self._check_if_polarized(data_model):
            # shape FREQ, NAXES, NFEEDS, NANT, NPIX, NPIX
            return np.transpose(out, (3, 1, 2, 0, 4, 5))
        else:
            return np.transpose(out, (1, 0, 2, 3))

    def _check_if_polarized(self, data_model: ModelData) -> bool:
        p = data_model.uvdata.polarization_array
        # We only do a non-polarized simulation if UVData has only XX or YY polarization
        return len(p) != 1 or uvutils.polnum2str(p[0]) not in ["xx", "yy"]

    def get_eq2tops(self, uvdata: UVData, lsts: np.ndarray):
        """
        Calculate transformations from equatorial to topocentric coords.

        Returns
        -------
        array_like of self._real_dtype
            The set of 3x3 transformation matrices converting equatorial
            to topocenteric co-ordinates at each LST.
            Shape=(NTIMES, 3, 3).
        """
        latitude = uvdata.telescope_location_lat_lon_alt[0]  # rad
        return np.array(
            [convs.eci_to_enu_matrix(lst, latitude) for lst in lsts],
            dtype=self._real_dtype,
        )

    def get_feed(self, uvdata) -> str:
        """Get the feed to use from the beam, given the UVData object.

        Only applies for an *unpolarized* simulation (for a polarized sim, all feeds
        are used).
        """
        return uvutils.polnum2str(uvdata.polarization_array[0])[0]

    def simulate(self, data_model):
        """
        Calls :func:vis_cpu to perform the visibility calculation.

        Returns
        -------
        array_like of self._complex_dtype
            Visibilities. Shape=self.uvdata.data_array.shape.
        """
        polarized = self._check_if_polarized(data_model)
        feed = self.get_feed(data_model.uvdata)

        # Setup MPI info if enabled
        if self.mpi_comm is not None:
            myid = self.mpi_comm.Get_rank()
            nproc = self.mpi_comm.Get_size()

        if self.correct_source_positions:
            # TODO: check if this is the right time to be using...
            ra, dec = self.correct_point_source_pos(
                data_model, obstime=Time(data_model.uvdata.time_array[0], format="jd")
            )
        else:
            ra, dec = data_model.sky_model.ra, data_model.sky_model.dec

        crd_eq = convs.point_source_crd_eq(ra, dec)

        # Convert equatorial to topocentric coords
        eq2tops = self.get_eq2tops(data_model.uvdata, data_model.lsts)

        # The following are antenna positions in the order that they are
        # in the uvdata.data_array
        active_antpos, ant_list = data_model.uvdata.get_ENU_antpos(pick_data_ants=True)

        # Get pixelized beams if required
        if self.use_pixel_beams:
            beam_lm = self.get_beam_lm(data_model)
        else:
            beam_list = [
                convs.prepare_beam(
                    data_model.beams[data_model.beam_ids[name]],
                    polarized=polarized,
                    use_feed=feed,
                )
                for number, name in zip(
                    data_model.uvdata.antenna_numbers, data_model.uvdata.antenna_names
                )
                if number in ant_list
            ]

        # Get all the polarizations required to be simulated.
        req_pols = self._get_req_pols(data_model.uvdata, polarized=polarized)

        # Empty visibility array
        visfull = np.zeros_like(data_model.uvdata.data_array, dtype=self._complex_dtype)

        for i, freq in enumerate(data_model.freqs):
            # Divide tasks between MPI workers if needed
            if self.mpi_comm is not None and i % nproc != myid:
                continue

            # Call vis_cpu function to simulate visibilities
            vis = self._vis_cpu(
                antpos=active_antpos,
                freq=freq,
                eq2tops=eq2tops,
                crd_eq=crd_eq,
                I_sky=data_model.sky_model.stokes[0, i].to("Jy").value,
                beam_list=beam_list if not self.use_pixel_beams else None,
                bm_cube=beam_lm[i] if self.use_pixel_beams else None,
                precision=self._precision,
                polarized=polarized,
            )

            self._reorder_vis(
                req_pols, data_model.uvdata, visfull[:, 0, i], vis, ant_list, polarized
            )

        # Reduce visfull array if in MPI mode
        if self.mpi_comm is not None:
            return self._reduce_mpi(visfull, myid)

        return visfull

    def _reorder_vis(self, req_pols, uvdata, visfull, vis, ant_list, polarized):
        indices = np.triu_indices(vis.shape[-1])

        for p, (p1, p2) in enumerate(req_pols):
            for ant1, ant2 in zip(*indices):  # go through indices in output
                vis_here = (
                    vis[p1, p2, :, ant1, ant2] if polarized else vis[:, ant1, ant2]
                )
                # get official "antenna numbers" corresponding to these indices
                antnum1, antnum2 = ant_list[ant1], ant_list[ant2]

                # get all blt indices corresponding to this antpair
                indx = uvdata.antpair2ind(antnum1, antnum2)
                if len(indx) == 0:
                    # maybe we chose the wrong ordering according to the data. Then
                    # we just conjugate.
                    indx = uvdata.antpair2ind(antnum2, antnum1)
                    vis_here = np.conj(vis_here)

                visfull[indx, p] = vis_here

    def _get_req_pols(self, uvdata, uvbeam, polarized: bool) -> List[Tuple[int, int]]:
        if not polarized:
            return [(0, 0)]
        else:
            feeds = list(uvbeam.feed_array)
            # In order to get all 4 visibility polarizations for a dual feed system
            vispols = set()
            for p1, p2 in itertools.combinations_with_replacement(feeds, 2):
                vispols.add(p1 + p2)
                vispols.add(p2 + p1)
            avail_pols = {
                vispol: (feeds.index(vispol[0]), feeds.index(vispol[1]))
                for vispol in vispols
            }
            # Get the mapping from uvdata pols to uvbeam pols
            req_pols = [
                avail_pols[uvutils.polnum2str(polnum, uvbeam.x_orientation)]
                for polnum in uvdata.polarization_array
            ]
            return req_pols

    def _reduce_mpi(self, visfull, myid):
        from mpi4py.MPI import SUM

        _visfull = np.zeros(visfull.shape, dtype=visfull.dtype)
        self.mpi_comm.Reduce(visfull, _visfull, op=SUM, root=0)
        if myid == 0:
            return _visfull
        else:
            return 0  # workers return 0<|MERGE_RESOLUTION|>--- conflicted
+++ resolved
@@ -53,24 +53,6 @@
         Whether to use the GPU version of vis_cpu or not. Default: False.
     mpi_comm : MPI communicator
         MPI communicator, for parallelization.
-<<<<<<< HEAD
-    **kwargs
-        Passed through to :class:`~.simulators.VisibilitySimulator`.
-
-    Notes
-    -----
-    ``vis_cpu`` has a number of assumptions, conventions and limitations that the user
-    should be aware of. See the ``vis_cpu`` package documentation for more details, but
-    here we list a few of the important ones.
-
-    Firstly, vis_cpu for now does not support power beams; input beams must be efield.
-    This is not a fundamental limitation of ``vis_cpu``, it just hasn't been implemented
-    yet.
-
-    Furthermore, ``vis_cpu`` internally assumes that the x-orientation is **north**.
-    Again, this is not a fundamental limitation, and future versions of ``vis_cpu`` may
-    support other orientations, but for now this is enforced to ensure consistency.
-=======
     ref_time
         A reference time for computing adjustments to the co-ordinate transforms using
         astropy. For best fidelity, set this to a mid-point of your observation times.
@@ -79,7 +61,9 @@
     correct_source_positions
         Whether to correct the source positions using astropy and the reference time.
         Default is True if `ref_time` is given otherwise False.
->>>>>>> 6e2db1c7
+    **kwargs
+        Passed through to :class:`~.simulators.VisibilitySimulator`.
+
     """
 
     conjugation_convention = "ant1<ant2"
@@ -96,11 +80,7 @@
         use_gpu: bool = False,
         mpi_comm=None,
         ref_time: Optional[Union[str, Time]] = None,
-<<<<<<< HEAD
-        correct_source_positions: bool = True,
-=======
         correct_source_positions: bool | None = None,
->>>>>>> 6e2db1c7
     ):
 
         assert precision in {1, 2}
