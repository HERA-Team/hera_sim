--- conflicted
+++ resolved
@@ -11,15 +11,13 @@
 from .simulators import VisibilitySimulator, VisibilitySimulation, ModelData
 
 # Registered Simulators
-<<<<<<< HEAD
+
 from .pyuvsim_wrapper import UVSim
-from .vis_cpu import VisCPU
-=======
+
 try:
     from .vis_cpu import VisCPU
 except (ImportError, NameError):
     pass
->>>>>>> d6ed83c5
 
 try:
     from .healvis_wrapper import HealVis
