"""Wrapper for the pyuvsim simulator."""
import numpy as np
import pyuvsim
import warnings

from .simulators import ModelData, VisibilitySimulator


class UVSim(VisibilitySimulator):
    """A wrapper around the pyuvsim simulator.

    Parameters
    ----------
    quiet
        If True, don't print anything.
    """

    _blt_order_kws = {"order": "time", "minor_order": "baseline"}

    _functions_to_profile = (pyuvsim.uvsim.run_uvdata_uvsim,)

    def __init__(self, quiet: bool = False):
        self.quiet = quiet

    def simulate(self, data_model: ModelData):
        """Simulate the visibilities."""
        beam_dict = {
            ant: data_model.beam_ids[ant] for ant in data_model.uvdata.antenna_names
        }

        # TODO: this can be removed once
        # https://github.com/RadioAstronomySoftwareGroup/pyuvsim/pull/357
        # is mereged.
        if data_model.sky_model.name is not None:
            data_model.sky_model.name = np.array(data_model.sky_model.name)

<<<<<<< HEAD
=======
        warnings.warn(
            "UVSim requires time-ordered data. Ensuring that order in UVData...",
            stacklevel=1,
        )
        data_model.uvdata.reorder_blts("time")

>>>>>>> 8997e186
        # The UVData object must have correctly ordered pols.
        # TODO: either remove this when pyuvsim fixes bug with ordering
        # (https://github.com/RadioAstronomySoftwareGroup/pyuvsim/issues/370) or
        # at least check whether reordering is necessary once uvdata has that ability.
        if np.any(data_model.uvdata.polarization_array != np.array([-5, -6, -7, -8])):
            warnings.warn(
                "In UVSim, polarization array must be in AIPS order. Reordering...",
                stacklevel=1,
            )
            data_model.uvdata.reorder_pols("AIPS")

        out_uv = pyuvsim.uvsim.run_uvdata_uvsim(
            input_uv=data_model.uvdata,
            beam_list=data_model.beams,
            beam_dict=beam_dict,
            catalog=pyuvsim.simsetup.SkyModelData(data_model.sky_model),
            quiet=self.quiet,
        )
        out_uv.use_current_array_shapes()
        data_model.uvdata.use_current_array_shapes()
        return out_uv.data_array<|MERGE_RESOLUTION|>--- conflicted
+++ resolved
@@ -34,15 +34,12 @@
         if data_model.sky_model.name is not None:
             data_model.sky_model.name = np.array(data_model.sky_model.name)
 
-<<<<<<< HEAD
-=======
         warnings.warn(
             "UVSim requires time-ordered data. Ensuring that order in UVData...",
             stacklevel=1,
         )
         data_model.uvdata.reorder_blts("time")
 
->>>>>>> 8997e186
         # The UVData object must have correctly ordered pols.
         # TODO: either remove this when pyuvsim fixes bug with ordering
         # (https://github.com/RadioAstronomySoftwareGroup/pyuvsim/issues/370) or
