""" Utility module """

<<<<<<< HEAD
import aipy
import numpy as np


def _get_bl_len_vec(bl_len_ns):
    """
    Converts a baseline length in a variety of formats to a standard
    length-3 vector.

    Args:
        bl_len_ns (scalar or array_like): the baseline length in nanosec (i.e.
            1e9 * metres / c). If scalar, interpreted as E-W length, if len(2),
            interpreted as EW and NS length, otherwise the full [EW, NS, Z]
            length. Unspecified dimensions are assumed to be zero.

    Returns:
        length-3 array: The full [EW, NS, Z] baseline vector.
    """
    if np.isscalar(bl_len_ns):
        bl_len_ns = np.array([bl_len_ns, 0, 0])
    elif len(bl_len_ns) < 3:
        # make a length-3 array
        bl_len_ns = np.pad(
            bl_len_ns, pad_width=3 - len(bl_len_ns),
            mode='constant'
        )[-3:]

    return bl_len_ns


def get_bl_len_magnitude(bl_len_ns):
    """
    Get the magnitude of the length of the given baseline.

    Args:
        bl_len_ns (scalar or array_like): the baseline length in nanosec (i.e.
            1e9 * metres / c). If scalar, interpreted as E-W length, if len(2),
            interpreted as EW and NS length, otherwise the full [EW, NS, Z]
            length. Unspecified dimensions are assumed to be zero.

    Returns:
        float: The magnitude of the baseline length.
    """
    bl_len_ns = _get_bl_len_vec(bl_len_ns)
    return np.sqrt(np.sum(bl_len_ns ** 2))
=======
# TODO: this module seems to be really more about different filters than the broad "utils" moniker implies.

import numpy as np
import aipy

>>>>>>> ddafc9f3


def rough_delay_filter(noise, fqs, bl_len_ns, normalise=None):
    """
    A rough high-pass filtering of noise array across frequency.

    Args:
<<<<<<< HEAD
        noise : 1D or 2D ndarray, filtered along last axis
        fqs : 1D frequency array, [GHz]
        bl_len_ns (scalar or array_like): the baseline length in nanosec (i.e.
            1e9 * metres / c). If scalar, interpreted as E-W length, if len(2),
            interpreted as EW and NS length, otherwise the full [EW, NS, Z]
            length. Unspecified dimensions are assumed to be zero.
        normalise: float, optional
            If set, will normalise the filter such that the power of the output
            matches the power of the input times the normalisation factor.
            If not set, the filter merely has a maximum of unity.
=======
        noise (1D or 2D ndarray): filtered along last axis
        fqs (1D array): frequencies [GHz]
        bl_len_ns (float): baseline length [ns]
>>>>>>> ddafc9f3

    Returns:
        ndarray: delay-filtered noise, same shape as `noise`.
    """
<<<<<<< HEAD
    bl_len_ns = get_bl_len_magnitude(bl_len_ns)

    delays = np.fft.fftfreq(fqs.size, fqs[1] - fqs[0])
    _noise = np.fft.fft(noise)
    delay_filter = np.exp(-delays ** 2 / (2 * bl_len_ns ** 2))

    if normalise is not None:
        norm = normalise /np.sqrt(np.sum(delay_filter**2))
        delay_filter *= norm * np.sqrt(noise.shape[-1])

=======
    delays = np.fft.fftfreq(fqs.size, fqs[1] - fqs[0])
    _noise = np.fft.fft(noise)
    delay_filter = np.exp(-delays ** 2 / (2 * bl_len_ns ** 2))
>>>>>>> ddafc9f3
    delay_filter.shape = (1,) * (_noise.ndim - 1) + (-1,)
    filt_noise = np.fft.ifft(_noise * delay_filter)
    return filt_noise


def calc_max_fringe_rate(fqs, bl_len_ns):
    """
    Calculate the fringe-rate at zenith of a E-W baseline length.

    Args:
<<<<<<< HEAD
        fqs : frequency array [GHz]
        bl_len_ns (scalar or array_like): the baseline length in nanosec (i.e.
            1e9 * metres / c). If scalar, interpreted as E-W length, if len(2),
            interpreted as EW and NS length, otherwise the full [EW, NS, Z]
            length. Unspecified dimensions are assumed to be zero.
=======
        fqs (ndarray): frequencies [GHz]
        bl_len_ns (float): projected East-West baseline length [ns]
>>>>>>> ddafc9f3

    Returns:
        fr_max (ndarray): fringe rate [lambda / sec], same shape as `fqs`.
    """
<<<<<<< HEAD
    # Convert to 3-vector
    bl_len_ns = _get_bl_len_vec(bl_len_ns)
    earth_rotation = np.array([0, 2 * np.pi / aipy.const.sidereal_day, 0])

    return fqs * np.cross(bl_len_ns, earth_rotation)[-1]
    # bl_wavelen = fqs * bl_len_ns
    # fr_max = 2*np.pi/aipy.const.sidereal_day * bl_wavelen
    # return fr_max


def rough_fringe_filter(noise, lsts, fqs, bl_len_ns, fr_width=None, normalise=None):
=======
    bl_wavelen = fqs * bl_len_ns
    fr_max = 2 * np.pi / aipy.const.sidereal_day * bl_wavelen
    return fr_max


def rough_fringe_filter(noise, lsts, fqs, bl_len_ns, fr_width=None):
>>>>>>> ddafc9f3
    """
    Perform a rough fringe rate filter on noise array along second-to-last axis.

    Args:
<<<<<<< HEAD
        noise : 1D or 2D ndarray, filtered along last axis
        fqs : 1D frequency array, [GHz]
        bl_len_ns (scalar or array_like): the baseline length in nanosec (i.e.
            1e9 * metres / c). If scalar, interpreted as E-W length, if len(2),
            interpreted as EW and NS length, otherwise the full [EW, NS, Z]
            length. Unspecified dimensions are assumed to be zero.
        fr_width : half-width of a Gaussian FR filter in [1/sec]
            to apply. If None filter is a flat-top FR filter.
            Can be a float or an array of size fqs.
        normalise: float, optional
            If set, will normalise the filter such that the power of the output
            matches the power of the input times the normalisation factor.
            If not set, the filter merely has a maximum of unity.
=======
        noise (1D or 2D ndarray): filtered along last axis
        fqs (1D array): 1D array [GHz]
        bl_len_ns (float): baseline length [ns]
        fr_width (float, ndarray, optional): half-width of a Gaussian FR filter in [1/sec] to apply.
        If None filter is a flat-top FR filter. Can be a float or an array of size `fqs`.
>>>>>>> ddafc9f3

    Returns:
        ndarray : fringe-rate-filtered noise, same shape as `noise`
    """
<<<<<<< HEAD
=======
    # TODO: it is not clear what "rough" means here... should be more descriptive.

>>>>>>> ddafc9f3
    times = lsts / (2 * np.pi) * aipy.const.sidereal_day
    fringe_rates = np.fft.fftfreq(times.size, times[1] - times[0])
    fringe_rates.shape = (-1,) + (1,) * (noise.ndim - 1)
    _noise = np.fft.fft(noise, axis=-2)
    fr_max = calc_max_fringe_rate(fqs, bl_len_ns)
    fr_max.shape = (1,) * (noise.ndim - 1) + (-1,)

    if fr_width is None:
        # use a top-hat filter with width set by maximum fr
        fng_filter = np.where(np.abs(fringe_rates) < fr_max, 1.0, 0)
    else:
        # use a gaussian centered at max fr
        fng_filter = np.exp(-0.5 * ((fringe_rates - fr_max) / fr_width) ** 2)
<<<<<<< HEAD

    if normalise is not None:
        norm = normalise /np.sqrt(np.sum(fng_filter**2))
        fng_filter *= norm * np.sqrt(noise.shape[-2])
=======
>>>>>>> ddafc9f3

    filt_noise = np.fft.ifft(_noise * fng_filter, axis=-2)

    return filt_noise, fng_filter, fringe_rates


def compute_ha(lsts, ra):
    """
    Compute hour-angle from LST.

    Args:
        lsts (array): LSTs to convert [radians]
        ra (float): right-ascension [radians]

    Returns:
        array: hour-angles, same shape as `lsts`.

    """
    ha = lsts - ra
    ha = np.where(ha > np.pi, ha - 2 * np.pi, ha)
    ha = np.where(ha < -np.pi, ha + 2 * np.pi, ha)
    return ha<|MERGE_RESOLUTION|>--- conflicted
+++ resolved
@@ -1,9 +1,9 @@
 """ Utility module """
 
-<<<<<<< HEAD
+# TODO: this module seems to be really more about different filters than the broad "utils" moniker implies.
+
+import numpy as np
 import aipy
-import numpy as np
-
 
 def _get_bl_len_vec(bl_len_ns):
     """
@@ -46,13 +46,6 @@
     """
     bl_len_ns = _get_bl_len_vec(bl_len_ns)
     return np.sqrt(np.sum(bl_len_ns ** 2))
-=======
-# TODO: this module seems to be really more about different filters than the broad "utils" moniker implies.
-
-import numpy as np
-import aipy
-
->>>>>>> ddafc9f3
 
 
 def rough_delay_filter(noise, fqs, bl_len_ns, normalise=None):
@@ -60,7 +53,6 @@
     A rough high-pass filtering of noise array across frequency.
 
     Args:
-<<<<<<< HEAD
         noise : 1D or 2D ndarray, filtered along last axis
         fqs : 1D frequency array, [GHz]
         bl_len_ns (scalar or array_like): the baseline length in nanosec (i.e.
@@ -71,16 +63,11 @@
             If set, will normalise the filter such that the power of the output
             matches the power of the input times the normalisation factor.
             If not set, the filter merely has a maximum of unity.
-=======
-        noise (1D or 2D ndarray): filtered along last axis
-        fqs (1D array): frequencies [GHz]
-        bl_len_ns (float): baseline length [ns]
->>>>>>> ddafc9f3
+
 
     Returns:
         ndarray: delay-filtered noise, same shape as `noise`.
     """
-<<<<<<< HEAD
     bl_len_ns = get_bl_len_magnitude(bl_len_ns)
 
     delays = np.fft.fftfreq(fqs.size, fqs[1] - fqs[0])
@@ -91,11 +78,6 @@
         norm = normalise /np.sqrt(np.sum(delay_filter**2))
         delay_filter *= norm * np.sqrt(noise.shape[-1])
 
-=======
-    delays = np.fft.fftfreq(fqs.size, fqs[1] - fqs[0])
-    _noise = np.fft.fft(noise)
-    delay_filter = np.exp(-delays ** 2 / (2 * bl_len_ns ** 2))
->>>>>>> ddafc9f3
     delay_filter.shape = (1,) * (_noise.ndim - 1) + (-1,)
     filt_noise = np.fft.ifft(_noise * delay_filter)
     return filt_noise
@@ -106,21 +88,16 @@
     Calculate the fringe-rate at zenith of a E-W baseline length.
 
     Args:
-<<<<<<< HEAD
         fqs : frequency array [GHz]
         bl_len_ns (scalar or array_like): the baseline length in nanosec (i.e.
             1e9 * metres / c). If scalar, interpreted as E-W length, if len(2),
             interpreted as EW and NS length, otherwise the full [EW, NS, Z]
             length. Unspecified dimensions are assumed to be zero.
-=======
-        fqs (ndarray): frequencies [GHz]
-        bl_len_ns (float): projected East-West baseline length [ns]
->>>>>>> ddafc9f3
+
 
     Returns:
         fr_max (ndarray): fringe rate [lambda / sec], same shape as `fqs`.
     """
-<<<<<<< HEAD
     # Convert to 3-vector
     bl_len_ns = _get_bl_len_vec(bl_len_ns)
     earth_rotation = np.array([0, 2 * np.pi / aipy.const.sidereal_day, 0])
@@ -132,19 +109,11 @@
 
 
 def rough_fringe_filter(noise, lsts, fqs, bl_len_ns, fr_width=None, normalise=None):
-=======
-    bl_wavelen = fqs * bl_len_ns
-    fr_max = 2 * np.pi / aipy.const.sidereal_day * bl_wavelen
-    return fr_max
 
-
-def rough_fringe_filter(noise, lsts, fqs, bl_len_ns, fr_width=None):
->>>>>>> ddafc9f3
     """
     Perform a rough fringe rate filter on noise array along second-to-last axis.
 
     Args:
-<<<<<<< HEAD
         noise : 1D or 2D ndarray, filtered along last axis
         fqs : 1D frequency array, [GHz]
         bl_len_ns (scalar or array_like): the baseline length in nanosec (i.e.
@@ -158,22 +127,13 @@
             If set, will normalise the filter such that the power of the output
             matches the power of the input times the normalisation factor.
             If not set, the filter merely has a maximum of unity.
-=======
-        noise (1D or 2D ndarray): filtered along last axis
-        fqs (1D array): 1D array [GHz]
-        bl_len_ns (float): baseline length [ns]
-        fr_width (float, ndarray, optional): half-width of a Gaussian FR filter in [1/sec] to apply.
-        If None filter is a flat-top FR filter. Can be a float or an array of size `fqs`.
->>>>>>> ddafc9f3
+
 
     Returns:
         ndarray : fringe-rate-filtered noise, same shape as `noise`
     """
-<<<<<<< HEAD
-=======
+
     # TODO: it is not clear what "rough" means here... should be more descriptive.
-
->>>>>>> ddafc9f3
     times = lsts / (2 * np.pi) * aipy.const.sidereal_day
     fringe_rates = np.fft.fftfreq(times.size, times[1] - times[0])
     fringe_rates.shape = (-1,) + (1,) * (noise.ndim - 1)
@@ -187,13 +147,11 @@
     else:
         # use a gaussian centered at max fr
         fng_filter = np.exp(-0.5 * ((fringe_rates - fr_max) / fr_width) ** 2)
-<<<<<<< HEAD
 
     if normalise is not None:
         norm = normalise /np.sqrt(np.sum(fng_filter**2))
         fng_filter *= norm * np.sqrt(noise.shape[-2])
-=======
->>>>>>> ddafc9f3
+
 
     filt_noise = np.fft.ifft(_noise * fng_filter, axis=-2)
 
