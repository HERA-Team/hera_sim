--- conflicted
+++ resolved
@@ -1,73 +1,3 @@
-<<<<<<< HEAD
-diffuse_foreground:
-    Tsky_mdl: !Tsky 
-        datafile: HERA_Tsky_Reformatted.npz
-        interp_kwargs: {}
-    omega_p: !Beam
-        datafile: HERA_H2C_BEAM_MODEL.npz
-        interp_kwargs:
-            interpolator: interp1d
-            fill_value: extrapolate
-
-empty_uvdata:
-    start_freq: 46920776.3671875
-    channel_width: 122070.3125
-    integration_time: 8.59
-
-_get_hera_bm_poly:
-    datafile: HERA_H2C_BEAM_POLY.npy
-
-resample_Tsky:
-    Tsky:  180.0
-    mfreq:  0.18
-    index:  -2.5
-
-sky_noise_jy:
-    inttime:  8.59
-
-thermal_noise:
-    Tsky_mdl: !Tsky
-        datafile: HERA_Tsky_Reformatted.npz
-        interp_kwargs: {}
-    omega_p: !Beam
-        datafile: HERA_H2C_BEAM_MODEL.npz
-        interp_kwargs:
-            interpolator: interp1d
-            fill_value: extrapolate
-    Trx:  0
-    inttime:  8.59
-
-_get_hera_stations:
-    datafile: HERA_H2C_RFI_STATIONS.npy
-
-rfi_impulse:
-    chance:  0.001
-    strength:  20.0
-
-rfi_scatter:
-    chance:  0.0001
-    strength:  10.0
-    std:  10.0
-
-rfi_dtv:
-    freq_min:  0.174
-    freq_max:  0.214
-    width:  0.008
-    chance:  0.0001
-    strength:  10.0
-    strength_std:  10.0
-
-_get_hera_bandpass:
-    datafile: HERA_H2C_BANDPASS.npy
-gen_bandpass:
-    gain_spread:  0.1
-gen_whitenoise_xtalk:
-    amplitude:  3.0
-gen_cross_coupling_xtalk:
-    amp:  0.0
-    dly:  0.0
-    phs:  0.0
-=======
 foregrounds:
     diffuse_foreground:
         Tsky_mdl: !Tsky 
@@ -130,7 +60,4 @@
     gen_cross_coupling_xtalk:
         amp:  0.0
         dly:  0.0
-        phs:  0.0
->>>>>>> b70762d7
-
-# XXX which of the above are functions that shouldn't be decorated by _defaults?+        phs:  0.0