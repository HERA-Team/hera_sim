--- conflicted
+++ resolved
@@ -20,7 +20,6 @@
 
 
 class LinearArray(Array):
-<<<<<<< HEAD
     """Build a linear (east-west) array configuration.
 
     Parameters
@@ -29,9 +28,6 @@
         The separation between adjacent antennas, in meters.
         Default separation is 14.6 meters.
     """
-=======
-    """Build a linear (east-west) array configuration."""
->>>>>>> 47ee2eb4
 
     def __init__(self, sep=14.6):
         super().__init__(sep=sep)
@@ -64,7 +60,6 @@
 
 
 class HexArray(Array):
-<<<<<<< HEAD
     """Build a hexagonal array configuration, nominally matching HERA.
 
     Parameters
@@ -83,9 +78,6 @@
         hex_num=3 hexagon. For :math:`R` outriggers, :math:`3R^2 + 9R`
         antennas are added to the array.
     """
-=======
-    """Build a hexagonal array configuration, nominally matching HERA."""
->>>>>>> 47ee2eb4
 
     def __init__(self, sep=14.6, split_core=True, outriggers=2):
         super().__init__(sep=sep, split_core=split_core, outriggers=outriggers)
