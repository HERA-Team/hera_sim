"""
A module with functions for generating foregrounds signals.

Each function may take arbitrary parameters, but should return a 2D array of visibilities for the requested baseline
at the requested lsts and frequencies.
"""

import numpy as np
<<<<<<< HEAD
=======
from scipy.interpolate import RectBivariateSpline
from aipy.const import sidereal_day
>>>>>>> 153a931b

from . import noise
from . import utils


def diffuse_foreground(Tsky_mdl, lsts, fqs, bl_vec, bm_poly=noise.HERA_BEAM_POLY,
                       standoff=0.0, delay_filter_type='tophat', delay_filter_normalize=None,
                       fringe_filter_type='tophat', **fringe_filter_kwargs):
    """
<<<<<<< HEAD
    Model diffuse foreground visibility.

    Args:
        Tsky_mdl (RectBivariateSpline): Model of total autocorrelation power, see noise.HERA_Tsky_mdl
        lsts (ndarray): LSTs [radians]
        fqs (ndarray): Frequencies [GHz]
        bl_vec (ndarray): East-North-Up (i.e. Topocentric) baseline vector in nanoseconds [East, North, Up]
        bm_poly (ndarray): beam scalar polynomial object, see noise.HERA_BEAM_POLY
        standoff (float): baseline horizon buffer [ns] for modeling suprahorizon emission
        delay_filter_type (str): type of delay filter to use, see utils.gen_delay_filter
        delay_filter_normalize (float): delay filter normalization, see utils.gen_delay_filter
        fringe_filter_type (str): type of fringe-rate filter, see utils.gen_fringe_filter
        fringe_filter_kwargs: kwargs given fringe_filter_type, see utils.gen_fringe_filter

    Returns:
        data (ndarray): diffuse foreground visibility
    """
    # generate a Tsky visibility in time and freq space, convert from K to Jy
    Tsky = Tsky_mdl(lsts, fqs)
    data = np.asarray(Tsky * 1e3 / noise.jy2T(fqs, bm_poly=bm_poly), np.complex)
=======
    Produce a (NTIMES,NFREQS) mock-up of what diffuse foregrounds could look
    like on a baseline of a provided geometric length.

    Args:
        Tsky (callable): interpolation object [mK, matching units of noise.jy2T]
            an interpolation object that returns the sky temperature as a
            function of (lst, freqs).  Called as Tsky(lsts,fqs).
        lsts (array-like): shape=(NTIMES,), radians
            local sidereal times of the observation to be generated.
        fqs (array-like): shape=(NFREQS,), GHz
            the spectral frequencies of the observation to be generated.
        bl_len_ns (float): nanoseconds
            the length in nanoseconds of the baseline in the observation.
            Nominally, the baseline length divided by the speed of light.
        bm_poly (polynomial): default=noise.HERA_BEAM_POLY
            a polynomial fit to the solid-angle beam size of the observation
            as a function of frequency.  Used to convert temperatures to Jy.
        scalar (float): default=30.
            a multiplicative scalar controlling the amplitude of the
            foregrounds.  Default value tuned to match HERA amplitudes.
        fr_width (float): optional
            width of Gaussian FR filter in 1 / sec
        fr_max_mult (float): default=2.0
            multiplier of fr_max to get lst_grid resolution
    Returns:
        mdl (array-like): shape=(NTIMES,NFREQS)
            mock diffuse foreground visibility spectra vs. time'''
    """
    # If an auto-correlation, return the beam-weighted integrated sky.
    if utils.get_bl_len_magnitude(bl_len_ns) == 0:
        return Tsky(lsts, fqs) / noise.jy2T(fqs, bm_poly=bm_poly)

    # Get the maximum fringe rate corresponding to a time scale over
    # which co-ordinates pass through the beam.
    beam_widths = np.polyval(bm_poly, fqs)
    fr_max_beam = np.max(2*np.pi/(sidereal_day * beam_widths))
    fr_max = np.max(utils.calc_max_fringe_rate(fqs, bl_len_ns))
>>>>>>> 153a931b

    # multiply by white noise
    data *= noise.white_noise((len(lsts), len(fqs)))

<<<<<<< HEAD
    # fringe rate filter across time using projected East-West distance
    data, fringe_filter = utils.rough_fringe_filter(data, lsts, fqs, np.abs(bl_vec[0]), filter_type=fringe_filter_type, **fringe_filter_kwargs)
=======
    dt = 1.0 / (fr_max_mult * fr_max)  # over-resolve by fr_mult factor
    ntimes = int(np.around(sidereal_day / dt))
>>>>>>> 153a931b

    # delay filter across freq
    data, delay_filter = utils.rough_delay_filter(data, fqs, np.linalg.norm(bl_vec), standoff=standoff, filter_type=delay_filter_type, normalize=delay_filter_normalize)

    return data


def pntsrc_foreground(lsts, fqs, bl_vec, nsrcs=1000, Smin=0.3, Smax=300,
                      beta=-1.5, spectral_index_mean=-1, spectral_index_std=0.5,
                      reference_freq=0.15):
    """
    Produce a (NTIMES,NFREQS) mock-up of what point-source foregrounds
    could look like on a baseline of a provided geometric length.  Results
    have phase coherence within an observation but not between repeated
    calls of this function (i.e. no phase coherence between baselines).
    Beam width is currently hardcoded for HERA.
    Args:
<<<<<<< HEAD
        lsts (ndarray): LSTs [radians]
        fqs (ndarray): frequencies [GHz]
        bl_vec (ndarray): East-North-Up (i.e. Topocentric) baseline vector in nanoseconds [East, North, Up]
        nsrcs (int): number of sources to place in the sky

=======
        lsts (array-like): shape=(NTIMES,), radians
            local sidereal times of the observation to be generated.
        fqs (array-like): shape=(NFREQS,), GHz
            the spectral frequencies of the observation to be generated.
        bl_len_ns (float): nanoseconds
            the length in nanoseconds of the baseline in the observation.
            Nominally, the baseline length divided by the speed of light.
        nsrcs (float): default=1000.
            the number of mock sources to put on the sky, drawn from a power-law
            of flux-densities with an index of beta. between Smin and Smax
        Smin (float): [Jy], default=0.3
            the minimum flux density to sample
        Smax (float): [Jy], default=300
            the maximum flux density to sample
        beta (float): default=-1.5
            the power-law index of point-source counts versus flux density
        spectral_index_mean (float): default=-1
            the mean spectral index of point sources drawn
        spectral_index_std (float): default=0.5
            the standard deviation of the spectral index of point sources drawn
        reference_freq (float): [GHz], default=0.15
            the frequency from which spectral indices extrapolate
>>>>>>> 153a931b
    Returns:
        vis (array-like): shape=(NTIMES,NFREQS)
            mock point-source foreground visibility spectra vs. time'''
    """
    bl_len_ns = bl_vec[0]
    ras = np.random.uniform(0, 2 * np.pi, nsrcs)
    indices = np.random.normal(spectral_index_mean, spectral_index_std, size=nsrcs)
    mfreq = reference_freq
    beam_width = (40 * 60.) * (mfreq / fqs) / sidereal_day * 2 * np.pi  # XXX hardcoded HERA

    # Draw flux densities from a power law between Smin and Smax with a slope of beta.
    flux_densities = ((Smax ** (beta + 1) - Smin ** (beta + 1)) * np.random.uniform(size=nsrcs) + Smin ** (
                beta + 1)) ** (1. / (beta + 1))

    vis = np.zeros((lsts.size, fqs.size), dtype=np.complex)
    for ra, flux, index in zip(ras, flux_densities, indices):
        t = np.argmin(np.abs(utils.compute_ha(lsts, ra)))
        dtau = np.random.uniform(-.1 * bl_len_ns, .1 * bl_len_ns)  # XXX adds a bit to total delay, increasing bl_len_ns
        vis[t, :] += flux * (fqs / mfreq) ** index * np.exp(2j * np.pi * fqs * dtau)
    ha = utils.compute_ha(lsts, 0)
    for fi in xrange(fqs.size):
        bm = np.exp(-ha ** 2 / (2 * beam_width[fi] ** 2))
        bm = np.where(np.abs(ha) > np.pi / 2, 0, bm)
        w = .9 * bl_len_ns * np.sin(ha) * fqs[fi]  # XXX .9 to offset increase from dtau above

        phs = np.exp(2j * np.pi * w)
        kernel = bm * phs
        vis[:, fi] = np.fft.ifft(np.fft.fft(kernel) * np.fft.fft(vis[:, fi]))

    return vis<|MERGE_RESOLUTION|>--- conflicted
+++ resolved
@@ -6,11 +6,8 @@
 """
 
 import numpy as np
-<<<<<<< HEAD
-=======
 from scipy.interpolate import RectBivariateSpline
 from aipy.const import sidereal_day
->>>>>>> 153a931b
 
 from . import noise
 from . import utils
@@ -20,15 +17,22 @@
                        standoff=0.0, delay_filter_type='tophat', delay_filter_normalize=None,
                        fringe_filter_type='tophat', **fringe_filter_kwargs):
     """
-<<<<<<< HEAD
-    Model diffuse foreground visibility.
+    Produce a (NTIMES,NFREQS) mock-up of what diffuse foregrounds could look
+    like on a baseline of a provided geometric length.
 
     Args:
-        Tsky_mdl (RectBivariateSpline): Model of total autocorrelation power, see noise.HERA_Tsky_mdl
-        lsts (ndarray): LSTs [radians]
-        fqs (ndarray): Frequencies [GHz]
-        bl_vec (ndarray): East-North-Up (i.e. Topocentric) baseline vector in nanoseconds [East, North, Up]
-        bm_poly (ndarray): beam scalar polynomial object, see noise.HERA_BEAM_POLY
+        Tsky_mdl (callable): interpolation object
+            an interpolation object that returns the sky temperature as a
+            function of (lst, freqs).  Called as Tsky_mdl(lsts, fqs).
+        lsts (array-like): shape=(NTIMES,), radians
+            local sidereal times of the observation to be generated.
+        fqs (array-like): shape=(NFREQS,), GHz
+            the spectral frequencies of the observation to be generated.
+        bl_vec (array-like): shape=(3,), nanosec
+            East-North-Up (i.e. Topocentric) baseline vector [East, North, Up]
+        bm_poly (polynomial): default=noise.HERA_BEAM_POLY
+            a polynomial fit to the solid-angle beam size of the observation
+            as a function of frequency.  Used to convert temperatures to Jy.
         standoff (float): baseline horizon buffer [ns] for modeling suprahorizon emission
         delay_filter_type (str): type of delay filter to use, see utils.gen_delay_filter
         delay_filter_normalize (float): delay filter normalization, see utils.gen_delay_filter
@@ -36,66 +40,27 @@
         fringe_filter_kwargs: kwargs given fringe_filter_type, see utils.gen_fringe_filter
 
     Returns:
-        data (ndarray): diffuse foreground visibility
+        mdl (array-like): shape=(NTIMES,NFREQS)
+            mock diffuse foreground visibility spectra vs. time
     """
     # generate a Tsky visibility in time and freq space, convert from K to Jy
     Tsky = Tsky_mdl(lsts, fqs)
-    data = np.asarray(Tsky * 1e3 / noise.jy2T(fqs, bm_poly=bm_poly), np.complex)
-=======
-    Produce a (NTIMES,NFREQS) mock-up of what diffuse foregrounds could look
-    like on a baseline of a provided geometric length.
+    mdl = np.asarray(Tsky * 1e3 / noise.jy2T(fqs, bm_poly=bm_poly), np.complex)
 
-    Args:
-        Tsky (callable): interpolation object [mK, matching units of noise.jy2T]
-            an interpolation object that returns the sky temperature as a
-            function of (lst, freqs).  Called as Tsky(lsts,fqs).
-        lsts (array-like): shape=(NTIMES,), radians
-            local sidereal times of the observation to be generated.
-        fqs (array-like): shape=(NFREQS,), GHz
-            the spectral frequencies of the observation to be generated.
-        bl_len_ns (float): nanoseconds
-            the length in nanoseconds of the baseline in the observation.
-            Nominally, the baseline length divided by the speed of light.
-        bm_poly (polynomial): default=noise.HERA_BEAM_POLY
-            a polynomial fit to the solid-angle beam size of the observation
-            as a function of frequency.  Used to convert temperatures to Jy.
-        scalar (float): default=30.
-            a multiplicative scalar controlling the amplitude of the
-            foregrounds.  Default value tuned to match HERA amplitudes.
-        fr_width (float): optional
-            width of Gaussian FR filter in 1 / sec
-        fr_max_mult (float): default=2.0
-            multiplier of fr_max to get lst_grid resolution
-    Returns:
-        mdl (array-like): shape=(NTIMES,NFREQS)
-            mock diffuse foreground visibility spectra vs. time'''
-    """
     # If an auto-correlation, return the beam-weighted integrated sky.
-    if utils.get_bl_len_magnitude(bl_len_ns) == 0:
-        return Tsky(lsts, fqs) / noise.jy2T(fqs, bm_poly=bm_poly)
-
-    # Get the maximum fringe rate corresponding to a time scale over
-    # which co-ordinates pass through the beam.
-    beam_widths = np.polyval(bm_poly, fqs)
-    fr_max_beam = np.max(2*np.pi/(sidereal_day * beam_widths))
-    fr_max = np.max(utils.calc_max_fringe_rate(fqs, bl_len_ns))
->>>>>>> 153a931b
+    if np.isclose(np.linalg.norm(bl_vec), 0):
+        return mdl
 
     # multiply by white noise
-    data *= noise.white_noise((len(lsts), len(fqs)))
+    mdl *= noise.white_noise((len(lsts), len(fqs)))
 
-<<<<<<< HEAD
     # fringe rate filter across time using projected East-West distance
-    data, fringe_filter = utils.rough_fringe_filter(data, lsts, fqs, np.abs(bl_vec[0]), filter_type=fringe_filter_type, **fringe_filter_kwargs)
-=======
-    dt = 1.0 / (fr_max_mult * fr_max)  # over-resolve by fr_mult factor
-    ntimes = int(np.around(sidereal_day / dt))
->>>>>>> 153a931b
+    mdl, fringe_filter = utils.rough_fringe_filter(mdl, lsts, fqs, np.abs(bl_vec[0]), filter_type=fringe_filter_type, **fringe_filter_kwargs)
 
     # delay filter across freq
-    data, delay_filter = utils.rough_delay_filter(data, fqs, np.linalg.norm(bl_vec), standoff=standoff, filter_type=delay_filter_type, normalize=delay_filter_normalize)
+    mdl, delay_filter = utils.rough_delay_filter(mdl, fqs, np.linalg.norm(bl_vec), standoff=standoff, filter_type=delay_filter_type, normalize=delay_filter_normalize)
 
-    return data
+    return mdl
 
 
 def pntsrc_foreground(lsts, fqs, bl_vec, nsrcs=1000, Smin=0.3, Smax=300,
@@ -108,20 +73,12 @@
     calls of this function (i.e. no phase coherence between baselines).
     Beam width is currently hardcoded for HERA.
     Args:
-<<<<<<< HEAD
-        lsts (ndarray): LSTs [radians]
-        fqs (ndarray): frequencies [GHz]
-        bl_vec (ndarray): East-North-Up (i.e. Topocentric) baseline vector in nanoseconds [East, North, Up]
-        nsrcs (int): number of sources to place in the sky
-
-=======
         lsts (array-like): shape=(NTIMES,), radians
             local sidereal times of the observation to be generated.
         fqs (array-like): shape=(NFREQS,), GHz
             the spectral frequencies of the observation to be generated.
-        bl_len_ns (float): nanoseconds
-            the length in nanoseconds of the baseline in the observation.
-            Nominally, the baseline length divided by the speed of light.
+        bl_vec (array-like): shape=(3,), nanosec
+            East-North-Up (i.e. Topocentric) baseline vector [East, North, Up]
         nsrcs (float): default=1000.
             the number of mock sources to put on the sky, drawn from a power-law
             of flux-densities with an index of beta. between Smin and Smax
@@ -137,12 +94,12 @@
             the standard deviation of the spectral index of point sources drawn
         reference_freq (float): [GHz], default=0.15
             the frequency from which spectral indices extrapolate
->>>>>>> 153a931b
+
     Returns:
         vis (array-like): shape=(NTIMES,NFREQS)
             mock point-source foreground visibility spectra vs. time'''
     """
-    bl_len_ns = bl_vec[0]
+    bl_len_ns = np.linalg.norm(bl_vec)
     ras = np.random.uniform(0, 2 * np.pi, nsrcs)
     indices = np.random.normal(spectral_index_mean, spectral_index_std, size=nsrcs)
     mfreq = reference_freq
