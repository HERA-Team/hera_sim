--- conflicted
+++ resolved
@@ -10,18 +10,13 @@
 import numpy as np
 import warnings
 from astropy import constants, units
-from collections.abc import Sequence
 from pathlib import Path
 from pyuvdata import UVBeam
 from pyuvsim import AnalyticBeam
 from scipy import stats
 from scipy.signal import blackmanharris
-<<<<<<< HEAD
 from typing import Callable, Sequence
 from uvtools.dspec import gen_window
-=======
-from typing import Callable
->>>>>>> ad425c47
 
 from . import DATA_PATH, interpolators, utils
 from .components import component
