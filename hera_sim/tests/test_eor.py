import unittest
from hera_sim import eor
import numpy as np
import aipy
import nose.tools as nt

np.random.seed(0)

<<<<<<< HEAD
class TestEoR(unittest.TestCase):
    def test_noiselike_eor(self):
        # setup simulation parameters
        fqs = np.linspace(.1, .2, 201, endpoint=False)
        lsts = np.linspace(0, 1, 500)
        times = lsts / (2*np.pi) * aipy.const.sidereal_day
        bl_len_ns = 50.

        # Simulate vanilla eor
        vis, ff = eor.noiselike_eor(lsts, fqs, bl_len_ns, eor_amp=1e-5, fringe_filter_type='tophat')
=======

class TestForegrounds(unittest.TestCase):
    def test_noiselike_eor(self):
        # setup simulation parameters
        fqs = np.linspace(0.1, 0.2, 201, endpoint=False)
        lsts = np.linspace(0, 1, 100)
        times = lsts / (2 * np.pi) * aipy.const.sidereal_day
        bl_len_ns = 50.0

        # Simulate vanilla eor
        vis = eor.noiselike_eor(
            lsts, fqs, bl_len_ns, eor_amp=1e-5, spec_tilt=0, min_delay=0, max_delay=1e5
        )
>>>>>>> 7f9c96c3

        # assert covariance across freq is close to diagonal (i.e. frequency covariance is essentially noise-like)
        cov = np.cov(vis.T)
        mean_diag = np.mean(cov.diagonal())
        mean_offdiag = np.mean(cov - np.eye(len(cov)) * cov.diagonal())
        nt.assert_true(np.abs(mean_diag / mean_offdiag) > 1e3)
        # Look at it manually to check: plt.matshow(np.abs(cov))

        # assert covariance across time has some non-neglible off diagonal (i.e. sky locked)
        cov = np.cov(vis)
        mean_diag = np.mean(cov.diagonal())
        mean_offdiag = np.mean(cov - np.eye(len(cov)) * cov.diagonal())
        nt.assert_true(np.abs(mean_diag / mean_offdiag) < 20)
        # Look at it manually to check: plt.matshow(np.abs(cov))

<<<<<<< HEAD
        # test amplitude scaling is correct
        vis1, ff = eor.noiselike_eor(lsts, fqs, bl_len_ns, eor_amp=1e-5, spec_tilt=0, min_delay=0, max_delay=1e5, fringe_filter_type='tophat')
        vis2, ff = eor.noiselike_eor(lsts, fqs, bl_len_ns, eor_amp=1e-3, spec_tilt=0, min_delay=0, max_delay=1e5, fringe_filter_type='tophat')
        nt.assert_almost_equal(np.mean(np.abs(vis1 / vis2)) / np.sqrt(2), 1e-2, places=2)
=======
        # Introduce a spectral tilt: generally EoR is flat-ish in Delta^2 and therefore
        # follows a negative power-law in P(k)
        lsts = np.linspace(0, 2 * np.pi, 1000)
        vis = eor.noiselike_eor(
            lsts,
            fqs,
            bl_len_ns,
            eor_amp=1e-5,
            spec_tilt=-2,
            min_delay=200,
            max_delay=500,
        )

        # take FFT and incoherently average over time to check spectral tilt
        vfft = np.mean(np.abs(np.fft.fft(vis, axis=1)), axis=0)
        delays = np.fft.fftfreq(len(fqs), d=np.median(np.diff(fqs)))
        select = (delays > 200) & (delays < 500)
        fit = np.polyfit(np.log10(delays[select]), np.log10(vfft[select]), 1)
        nt.assert_almost_equal(fit[0], -2, places=1)

        # test amplitude scaling is correct
        vis1 = eor.noiselike_eor(
            lsts,
            fqs,
            bl_len_ns,
            eor_amp=1e-5,
            spec_tilt=0,
            min_delay=200,
            max_delay=500,
        )
        vis2 = eor.noiselike_eor(
            lsts,
            fqs,
            bl_len_ns,
            eor_amp=1e-3,
            spec_tilt=0,
            min_delay=200,
            max_delay=500,
        )
        nt.assert_almost_equal(
            np.mean(np.abs(vis1 / vis2)) / np.sqrt(2), 1e-2, places=2
        )
>>>>>>> 7f9c96c3


if __name__ == "__main__":
    unittest.main()<|MERGE_RESOLUTION|>--- conflicted
+++ resolved
@@ -6,7 +6,6 @@
 
 np.random.seed(0)
 
-<<<<<<< HEAD
 class TestEoR(unittest.TestCase):
     def test_noiselike_eor(self):
         # setup simulation parameters
@@ -17,21 +16,6 @@
 
         # Simulate vanilla eor
         vis, ff = eor.noiselike_eor(lsts, fqs, bl_len_ns, eor_amp=1e-5, fringe_filter_type='tophat')
-=======
-
-class TestForegrounds(unittest.TestCase):
-    def test_noiselike_eor(self):
-        # setup simulation parameters
-        fqs = np.linspace(0.1, 0.2, 201, endpoint=False)
-        lsts = np.linspace(0, 1, 100)
-        times = lsts / (2 * np.pi) * aipy.const.sidereal_day
-        bl_len_ns = 50.0
-
-        # Simulate vanilla eor
-        vis = eor.noiselike_eor(
-            lsts, fqs, bl_len_ns, eor_amp=1e-5, spec_tilt=0, min_delay=0, max_delay=1e5
-        )
->>>>>>> 7f9c96c3
 
         # assert covariance across freq is close to diagonal (i.e. frequency covariance is essentially noise-like)
         cov = np.cov(vis.T)
@@ -47,55 +31,10 @@
         nt.assert_true(np.abs(mean_diag / mean_offdiag) < 20)
         # Look at it manually to check: plt.matshow(np.abs(cov))
 
-<<<<<<< HEAD
         # test amplitude scaling is correct
         vis1, ff = eor.noiselike_eor(lsts, fqs, bl_len_ns, eor_amp=1e-5, spec_tilt=0, min_delay=0, max_delay=1e5, fringe_filter_type='tophat')
         vis2, ff = eor.noiselike_eor(lsts, fqs, bl_len_ns, eor_amp=1e-3, spec_tilt=0, min_delay=0, max_delay=1e5, fringe_filter_type='tophat')
         nt.assert_almost_equal(np.mean(np.abs(vis1 / vis2)) / np.sqrt(2), 1e-2, places=2)
-=======
-        # Introduce a spectral tilt: generally EoR is flat-ish in Delta^2 and therefore
-        # follows a negative power-law in P(k)
-        lsts = np.linspace(0, 2 * np.pi, 1000)
-        vis = eor.noiselike_eor(
-            lsts,
-            fqs,
-            bl_len_ns,
-            eor_amp=1e-5,
-            spec_tilt=-2,
-            min_delay=200,
-            max_delay=500,
-        )
-
-        # take FFT and incoherently average over time to check spectral tilt
-        vfft = np.mean(np.abs(np.fft.fft(vis, axis=1)), axis=0)
-        delays = np.fft.fftfreq(len(fqs), d=np.median(np.diff(fqs)))
-        select = (delays > 200) & (delays < 500)
-        fit = np.polyfit(np.log10(delays[select]), np.log10(vfft[select]), 1)
-        nt.assert_almost_equal(fit[0], -2, places=1)
-
-        # test amplitude scaling is correct
-        vis1 = eor.noiselike_eor(
-            lsts,
-            fqs,
-            bl_len_ns,
-            eor_amp=1e-5,
-            spec_tilt=0,
-            min_delay=200,
-            max_delay=500,
-        )
-        vis2 = eor.noiselike_eor(
-            lsts,
-            fqs,
-            bl_len_ns,
-            eor_amp=1e-3,
-            spec_tilt=0,
-            min_delay=200,
-            max_delay=500,
-        )
-        nt.assert_almost_equal(
-            np.mean(np.abs(vis1 / vis2)) / np.sqrt(2), 1e-2, places=2
-        )
->>>>>>> 7f9c96c3
 
 
 if __name__ == "__main__":
