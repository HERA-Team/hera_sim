--- conflicted
+++ resolved
@@ -74,7 +74,6 @@
         # import uvtools, pylab as plt
         # uvtools.plot.waterfall(vis, mode='phs'); plt.colorbar(); plt.show()
 
-<<<<<<< HEAD
     def test_diffuse_foreground_orientation(self):
         fqs = np.linspace(.1, .2, 100, endpoint=False)
         lsts = np.linspace(0, 2 * np.pi, 1000)
@@ -84,8 +83,5 @@
         vis = foregrounds.diffuse_foreground(Tsky_mdl, lsts, fqs, bl_len_ns)
         self.assertEqual(vis.shape, (lsts.size, fqs.size))
 
-=======
->>>>>>> ddafc9f3
-
 if __name__ == "__main__":
     unittest.main()