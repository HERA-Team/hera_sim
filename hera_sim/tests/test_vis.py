--- conflicted
+++ resolved
@@ -38,17 +38,12 @@
     return io.empty_uvdata(
         nfreq=NFREQ,
         integration_time=sday.to("s") / NTIMES,
-<<<<<<< HEAD
-        ntimes=NTIMES,
-        ants={0: (0, 0, 0)},
-=======
         Ntimes=NTIMES,
         array_layout={
             0: (0, 0, 0),
         },
         start_time=2456658.5,
         conjugation="ant1<ant2",
->>>>>>> 47ee2eb4
     )
 
 
@@ -57,15 +52,10 @@
     return io.empty_uvdata(
         nfreq=NFREQ,
         integration_time=sday.to("s") / NTIMES,
-<<<<<<< HEAD
-        ntimes=NTIMES,
-        ants={0: (0, 0, 0)},
-=======
         Ntimes=NTIMES,
         array_layout={
             0: (0, 0, 0),
         },
->>>>>>> 47ee2eb4
         start_time=2456659,
     )
 
@@ -182,15 +172,10 @@
     return io.empty_uvdata(
         nfreq=NFREQ,
         integration_time=sday.to("s") / NTIMES,
-<<<<<<< HEAD
-        ntimes=NTIMES,
-        ants={0: (0, 0, 0), 1: (1, 1, 0)},
-=======
         Ntimes=NTIMES,
         array_layout={0: (0, 0, 0), 1: (1, 1, 0)},
         start_time=2456658.5,
         conjugation="ant1<ant2",
->>>>>>> 47ee2eb4
     )
 
 
@@ -244,18 +229,12 @@
 def test_autocorr_flat_beam(uvdata, simulator):
     I_sky = create_uniform_sky(nbase=6)
 
-<<<<<<< HEAD
-    v = simulator(
-        uvdata=uvdata, sky_freqs=np.unique(uvdata.freq_array), sky_intensity=I_sky,
-    ).simulate()
-=======
     sim = simulator(
         uvdata=uvdata,
         sky_freqs=np.unique(uvdata.freq_array),
         sky_intensity=I_sky,
     )
     v = sim.simulate()
->>>>>>> 47ee2eb4
 
     np.testing.assert_allclose(np.abs(v), np.mean(v), rtol=1e-5)
     np.testing.assert_almost_equal(np.abs(v), 0.5, 2)
