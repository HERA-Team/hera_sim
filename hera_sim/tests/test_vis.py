--- conflicted
+++ resolved
@@ -13,11 +13,8 @@
     HealVis,
     VisibilitySimulation,
     ModelData,
-<<<<<<< HEAD
     UVSim,
-=======
     vis_cpu,
->>>>>>> d6ed83c5
 )
 from pyradiosky import SkyModel
 from astropy.coordinates.angles import Latitude, Longitude
