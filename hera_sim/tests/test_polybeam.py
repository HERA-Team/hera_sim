--- conflicted
+++ resolved
@@ -4,14 +4,11 @@
 from hera_sim import io
 from hera_sim.beams import PerturbedPolyBeam, PolyBeam, efield_to_pstokes
 from hera_sim.defaults import defaults
-<<<<<<< HEAD
 from pyradiosky import SkyModel
 from astropy import units
 from astropy.coordinates import Longitude, Latitude
-=======
-from astropy_healpix import healpy as hp
+import astropy_healpix.healpy as hp
 from vis_cpu import HAVE_GPU
->>>>>>> 276d3835
 
 np.seterr(invalid="ignore")
 
@@ -264,20 +261,6 @@
     flux = (freqs[:, np.newaxis] / freqs[0]) ** spectral_index * flux
 
     simulator = VisCPU(
-<<<<<<< HEAD
-=======
-        uvdata=uvdata,
-        beams=perturbed_beams(
-            beam_rotation,
-            len(ants.keys()),
-            polarized=use_pol,
-            power_beam=power_beam,
-        ),
-        beam_ids=list(ants.keys()),
-        sky_freqs=freqs,
-        point_source_pos=ra_dec,
-        point_source_flux=flux,
->>>>>>> 276d3835
         use_pixel_beams=use_pixel_beams,
         use_gpu=use_gpu,
         polarized=use_pol,
@@ -285,11 +268,10 @@
         bm_pix=200,
         precision=2,
     )
-<<<<<<< HEAD
 
     data_model = ModelData(
         uvdata=uvdata,
-        beams=beams(beam_rotation, len(ants.keys())),
+        beams=perturbed_beams(beam_rotation, len(ants.keys())),
         beam_ids=list(ants.keys()),
         sky_model=SkyModel(
             freq_array=freqs,
@@ -310,10 +292,6 @@
     simulation.simulate()
 
     auto = np.abs(simulation.uvdata.get_data(0, 0, "XX")[0][0])
-=======
-    simulator.simulate()
-    auto = np.abs(simulator.uvdata.get_data(0, 0, pol)[0][0])
->>>>>>> 276d3835
 
     return auto
 
