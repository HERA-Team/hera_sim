"""Module containing a high-level interface for :mod:`hera_sim`.

This module defines the :class:`Simulator` class, which provides the user
with a high-level interface to all of the features provided by :mod:`hera_sim`.
For detailed instructions on how to manage a simulation using the
:class:`Simulator`, please refer to the tutorials.
"""

import functools
import inspect
import warnings
import yaml
import time
from pathlib import Path
from typing import Optional, Union, Dict, Tuple, Type, List
from deprecation import deprecated

import numpy as np
from pyuvdata import UVData
from astropy import constants as const
from typing import Type, Union, Tuple, Sequence, Optional, Dict

from . import io
from . import utils
from .defaults import defaults
from . import __version__
from .components import SimulationComponent, get_model, list_all_components

<<<<<<< HEAD
_add_depr = deprecated(
    deprecated_in="1.0", removed_in="2.0", details="Use the :meth:`add` method instead."
)
=======

# Define some commonly used types for typing purposes.
AntPairPol = Tuple[int, int, str]
AntPair = Tuple[int, int]
AntPol = Tuple[int, str]
Component = Union[str, Type[SimulationComponent], SimulationComponent]
>>>>>>> 6f621bf9


# wrapper for the run_sim method, necessary for part of the CLI
def _generator_to_list(func, *args, **kwargs):
    @functools.wraps(func)
    def new_func(*args, **kwargs):
        result = list(func(*args, **kwargs))
        return None if result == [] else result

    return new_func


class Simulator:
<<<<<<< HEAD
    """Class for managing a simulation.
=======
    """Simulate visibilities and/or instrumental effects for an entire array.
>>>>>>> 6f621bf9

    Parameters
    ----------
    data
<<<<<<< HEAD
        Any input data. If a path, will load a set of
        visibilities using the ``read()`` method of
        :class:`UVData`. Can be a :class:`UVData` object
        to initialize directly. If not set, initialize an
        empty :class:`UVData` object.
    defaults_config
        If given, either a path pointing to a defaults configuration
        file, a string identifier of a particular config (e.g. 'h1c')
        or a dictionary of configuration parameters (see :class:`defaults.Defaults`).
    **kwargs
        Used to initialize the data object. If nothing is given for ``data``, the
        relevant parameters are those in :func:`io.empty_uvdata`. If ``data`` is a path,
        parameters are those passed to ``UVData.read``.
=======
        ``pyuvdata.UVData`` object to use for the simulation or path to a
        UVData-supported file.
    defaults_config
        Path to defaults configuraiton, seasonal keyword, or configuration
        dictionary for setting default simulation parameters. See tutorial
        on setting defaults for further information.
    redundancy_tol
        Position tolerance for finding redundant groups, in meters. Default is
        1 meter.
    kwargs
        Parameters to use for initializing UVData object if none is provided.
        If ``data`` is a file path, then these parameters are used when reading
        the file. Otherwise, the parameters are used in creating a ``UVData``
        object using :func:`io.empty_uvdata`.

    Attributes
    ----------
    data : ``pyuvdata.UVData``
        Object containing simulated visibilities and metadata.
    extras : dict
        Dictionary to use for storing extra parameters.
    antpos : dict
        Dictionary pairing antenna numbers to ENU positions in meters.
    lsts : np.ndarray of float
        Observed LSTs in radians.
    freqs : np.ndarray of float
        Observed frequencies in GHz.
    times : np.ndarray of float
        Observed times in JD.
    pols : list of str
        Polarization strings.
    red_grps : list of list of int
        Redundant baseline groups. Each entry is a list containing the baseline
        integer for each member of that redundant group.
    red_vecs : list of np.ndarray of float
        Average of all the baselines for each redundant group.
    red_lengths : list of float
        Length of each redundant baseline.
>>>>>>> 6f621bf9
    """

    def __init__(
        self,
<<<<<<< HEAD
        data: Optional[Union[str, Path, UVData]] = None,
        defaults_config: Optional[Union[str, dict]] = None,
        **kwargs,
    ):
        # create some utility dictionaries
=======
        *,
        data: Optional[Union[str, UVData]] = None,
        defaults_config: Optional[Union[str, Dict]] = None,
        redundancy_tol: float = 1.0,
        **kwargs,
    ):
        # TODO: add ability for user to specify parameter names to look for on
        # parsing call signature
        # Create some utility dictionaries.
>>>>>>> 6f621bf9
        self._components = {}
        self._seeds = {}
        self._antpairpol_cache = {}
        self._filter_cache = {
            "delay": {},
            "fringe": {},
        }

        # apply and activate defaults if specified
        if defaults_config:
            self.apply_defaults(defaults_config)

        # actually initialize the UVData object stored in self.data
        self._initialize_data(data, **kwargs)
<<<<<<< HEAD

    @property
    def antpos(self) -> Dict[int, Tuple[float, float, float]]:
        """Dictionary of antenna numbers mapped to ENU positions."""
        antpos, ants = self.data.get_ENU_antpos(pick_data_ants=True)
        return dict(zip(ants, antpos))

    @property
    def lsts(self) -> np.ndarray:
        """Unique LSTs in the data array."""
        return np.unique(self.data.lst_array)

    @property
    def freqs(self) -> np.ndarray:
        """Frequencies in GHz."""
        return np.unique(self.data.freq_array) / 1e9

    @property
    def times(self) -> np.ndarray:
        """Unique simulation JDs."""
        return np.unique(self.data.time_array)

    def apply_defaults(self, config: Optional[Union[str, dict]], refresh: bool = True):
        """Apply a given set of defaults.

        Parameters
        ----------
        config
            If given, either a path pointing to a defaults configuration
            file, a string identifier of a particular config (e.g. 'h1c')
            or a dictionary of configuration parameters
            (see :class:`defaults.Defaults`).
        refresh
            Whether to refresh the defaults.
        """
        defaults.set(config, refresh=refresh)

    def add(
        self,
        component: Union[SimulationComponent, Type[SimulationComponent], str],
        **kwargs,
    ) -> Optional[UVData]:
        """Add a particular simulation component to the simulated data.

        Parameters
        ----------
        component
            Either a string name (or alias) of a component model to add,
            or its actual class, or an instance of the class.

        Other Parameters
        ----------------
        add_vis
            Whether to add the simulated component visibilities to the
            the ``data``. Sometimes you might just want to return the
            particular component without adding it to the data. Default is True.
        ret_vis
            Whether to return the simulated component. Useful if ``add_vis=False``,
            or you just want a reference to this particular component without being
            mixed with the rest of the simulation.

        Returns
        -------
        Optional[UVData]
            If ``ret_vis=True``, the data simulated from this component.
=======
        self._calculate_reds(tol=redundancy_tol)
        self.extras = self.data.extra_keywords
        for param in ("Ntimes", "Nfreqs", "Nblts", "Npols", "Nbls"):
            setattr(self, param, getattr(self.data, param))
        self.Nants = len(self.antpos)
        self.get_data = self.data.get_data
        self.get_flags = self.data.get_flags

    @cached_property
    def antpos(self):
        """Mapping between antenna numbers and ENU positions in meters."""
        antpos, ants = self.data.get_ENU_antpos(pick_data_ants=True)
        return dict(zip(ants, antpos))

    @cached_property
    def lsts(self):
        """Observed Local Sidereal Times in radians."""
        # This process retrieves the unique LSTs while respecting phase wraps.
        unique_lsts, inverse_inds, counts = np.unique(
            self.data.lst_array, return_inverse=True, return_counts=True
        )
        return unique_lsts[inverse_inds[:: counts[0]]]

    @cached_property
    def freqs(self):
        """Frequencies in GHz."""
        return np.unique(self.data.freq_array) / 1e9

    @cached_property
    def times(self):
        """Simulation times in JD."""
        return np.unique(self.data.time_array)

    @cached_property
    def pols(self):
        """Array of polarization strings."""
        return self.data.get_pols()

    def apply_defaults(self, config, refresh=True):
        """
        Apply the provided default configuration.

        Equivalent to calling :meth:`hera_sim.defaults.set` with the same parameters.
        See :meth:`hera_sim.defaults.set` documentation for further details.
        """
        defaults.set(config, refresh=refresh)

    def calculate_filters(
        self,
        *,
        delay_filter_kwargs: Optional[Dict[str, Union[float, str]]] = None,
        fringe_filter_kwargs: Optional[Dict[str, Union[float, str, np.ndarray]]] = None,
    ):
        """
        Pre-compute fringe-rate and delay filters for the entire array.

        Parameters
        ----------
        delay_filter_kwargs
            Extra parameters necessary for generating a delay filter. See
            :func:`utils.gen_delay_filter` for details.
        fringe_filter_kwargs
            Extra parameters necessary for generating a fringe filter. See
            :func:`utils.gen_fringe_filter` for details.
>>>>>>> 6f621bf9
        """
        delay_filter_kwargs = delay_filter_kwargs or {}
        fringe_filter_kwargs = fringe_filter_kwargs or {}
        self._calculate_delay_filters(**delay_filter_kwargs)
        self._calculate_fringe_filters(**fringe_filter_kwargs)

    def add(
        self,
        component: Component,
        *,
        add_vis: bool = True,
        ret_vis: bool = False,
        seed: Optional[Union[str, int]] = None,
        vis_filter: Optional[Sequence] = None,
        name: Optional[str] = None,
        **kwargs,
    ) -> Optional[Union[np.ndarray, Dict[int, np.ndarray]]]:
        """
        Simulate an effect then apply and/or return the result.

        Parameters
        ----------
        component
            Effect to be simulated. This can either be an alias of the effect,
            or the class (or instance thereof) that simulates the effect.
        add_vis
            Whether to apply the effect to the simulated data. Default is True.
        ret_vis
            Whether to return the simulated effect. Nothing is returned by default.
        seed
            How to seed the random number generator. Can either directly provide
            a seed as an integer, or use one of the supported keywords. See
            tutorial for using the :class:`Simulator` for supported seeding modes.
            Default is to use a seed based on the current random state.
        vis_filter
            Iterable specifying which antennas/polarizations for which the effect
            should be simulated. See tutorial for using the :class:`Simulator` for
            details of supported formats and functionality.
        component_name
            Name to use when recording the parameters used for simulating the effect.
            Default is to use the name of the class used to simulate the effect.
        **kwargs
            Optional keyword arguments for the provided ``component``.

        Returns
        -------
        effect
            The simulated effect; only returned if ``ret_vis`` is set to ``True``.
            If the simulated effect is multiplicative, then a dictionary mapping
            antenna numbers to the per-antenna effect (as a ``np.ndarray``) is
            returned. Otherwise, the effect for the entire array is returned with
            the same structure as the ``pyuvdata.UVData.data_array`` that the
            data is stored in.
        """
        # Obtain a callable reference to the simulation component model.
        model = self._get_component(component)
        model_key = name if name else self._get_model_name(component)
        if not isinstance(model, SimulationComponent):
            model = model(**kwargs)
        self._sanity_check(model)  # Check for component ordering issues.
        self._antpairpol_cache[model_key] = []  # Initialize this model's cache.
        if seed is None:
            # Ensure we can recover the data later via ``get``
            seed = int(np.random.get_state()[1][0])

        # Simulate the effect by iterating over baselines and polarizations.
        data = self._iteratively_apply(
            model,
            add_vis=add_vis,
            ret_vis=ret_vis,
            vis_filter=vis_filter,
            antpairpol_cache=self._antpairpol_cache[model_key],
            seed=seed,
            **kwargs,
        )  # This is None if ret_vis is False

        if add_vis:
            # Record the component simulated and the parameters used.
            if defaults._override_defaults:
                for param in getattr(model, "kwargs", {}):
                    if param not in kwargs and param in defaults():
                        kwargs[param] = defaults(param)
            self._update_history(model, **kwargs)
            # Record the random state in case no seed was specified.
            # This ensures that the component can be recovered later.
            kwargs["seed"] = seed
            self._update_seeds(model_key)
            if vis_filter is not None:
                kwargs["vis_filter"] = vis_filter
            self._components[model_key] = kwargs
            self._components[model_key]["alias"] = component
        else:
<<<<<<< HEAD
            # if we're not adding it, then we don't want to keep
            # the antpairpol cache
            _ = self._antpairpol_cache.pop(model_key)

        # return the data if desired
        if ret_vis:
            return data

    def get(
        self,
        component: str,
        ant1: Optional[int] = None,
        ant2: Optional[int] = None,
        pol: Optional[str] = None,
    ) -> np.ndarray:
        """Obtain a particular simulation component that has already been simulated.

        Parameters
        ----------
        component
            The name of the component to re-simulate.
        ant1
            The antenna number to obtain. If None, both ``ant1`` and ``ant2``
            must be None, and data for all antenna pairs will be returned.
        ant2
            The antenna number to obtain. If None, both ``ant1`` and ``ant2``
            must be None, and data for all antenna pairs will be returned.
        pol
            Polarization to obtain. If None, all pols will be returned.

        Returns
        -------
        ndarray
            Visibilities of this component, shape ``(blt, freq, pol)``.

        Raises
        ------
        AttributeError
            If component has not been simulated before.
        TypeError
            If either ``ant1`` or ``ant2`` is specified but not both.
        """
        # TODO: figure out if this could be handled by _iteratively_apply
        # TODO: determine whether to leave this check here.
        if component not in self._components:
            raise AttributeError(
                "You are trying to retrieve a component that has not "
                "been simulated. Please check that the component you "
                "are passing is correct. Consult the _components "
                "attribute to see which components have been simulated "
                "and which keys are provided."
            )

        if (ant1 is None) ^ (ant2 is None):
            raise TypeError(
                "You are trying to retrieve a visibility but have only "
                "specified one antenna. This use is unsupported; please "
                "either specify an antenna pair or leave both as None."
            )

        # retrieve the model
        model, is_class = self._get_component(component)
=======
            del self._antpairpol_cache[model_key]
>>>>>>> 6f621bf9

        return data

    def get(
        self,
        component: Component,
        key: Optional[Union[int, str, AntPair, AntPairPol]] = None,
    ) -> Union[np.ndarray, Dict[int, np.ndarray]]:
        """
        Retrieve an effect that was previously simulated.

        Parameters
        ----------
        component
            Effect that is to be retrieved. See :meth:`add` for more details.
        key
            Key for retrieving simulated effect. Possible choices are as follows:
                An integer may specify either a single antenna (for per-antenna
                effects) or be a ``pyuvdata``-style baseline integer.
                A string specifying a polarization can be used to retrieve the
                effect for every baseline for the specified polarization.
                A length-2 tuple of integers can be used to retrieve the effect
                for that baseline for all polarizations.
                A length-3 tuple specifies a particular baseline and polarization
                for which to retrieve the effect.
            Not specifying a key results in the effect being returned for all
            baselines (or antennas, if the effect is per-antenna) and polarizations.

        Returns
        -------
        effect
            The simulated effect appropriate for the provided key. Return type
            depends on the effect being simulated and the provided key. See the
            tutorial Jupyter notebook for the ``Simulator`` for example usage.
        """
        # Retrieve the model and verify it has been simulated.
        if component in self._components:
            model = self._get_component(self._components[component]["alias"])
            model_key = component
        else:
            model = self._get_component(component)
            model_key = self._get_model_name(component)
            if model_key not in self._components:
                raise ValueError("The provided component has not yet been simulated.")

        # Parse the key and verify that it's properly formatted.
        ant1, ant2, pol = self._parse_key(key)
        self._validate_get_request(model, ant1, ant2, pol)

        # Prepare to re-simulate the effect.
        kwargs = self._components[model_key].copy()
        kwargs.pop("alias")  # To handle multiple instances of simulating an effect.
        seed = kwargs.pop("seed", None)
        vis_filter = kwargs.pop("vis_filter", None)
        if not isinstance(model, SimulationComponent):
            model = model(**kwargs)

        if model.is_multiplicative:
            # We'll get a dictionary back, so the handling is different.
            gains = self._iteratively_apply(
                model,
                add_vis=False,
                ret_vis=True,
                seed=seed,
                vis_filter=vis_filter,
                **kwargs,
            )
            if ant1 is not None:
                if pol:
                    return gains[(ant1, pol)]
                return {key: gain for key, gain in gains.items() if ant1 in key}
            else:
                if pol:
                    return {key: gain for key, gain in gains.items() if pol in key}
                return gains

        # Specifying neither antenna implies the full array's data is desired.
        if ant1 is None and ant2 is None:
            # Simulate the effect
            data = self._iteratively_apply(
                model,
                add_vis=False,
                ret_vis=True,
                seed=seed,
                vis_filter=vis_filter,
                antpairpol_cache=None,
                **kwargs,
            )

            # Trim the data if a specific polarization is requested.
            if pol is None:
                return data
            pol_ind = self.pols.index(pol)
            return data[:, 0, :, pol_ind]

        # We're only simulating for a particular baseline.
        # First, find out if it needs to be conjugated.
        try:
            blt_inds = self.data.antpair2ind(ant1, ant2)
            if blt_inds.size == 0:
                raise ValueError
            conj_data = False
        except ValueError:
            blt_inds = self.data.antpair2ind(ant2, ant1)
            conj_data = True

        # We've got three different seeding cases to work out.
        if seed == "initial":
            # Initial seeding means we need to do the whole array.
            data = self._iteratively_apply(
                model,
                add_vis=False,
                ret_vis=True,
                seed=seed,
                vis_filter=vis_filter,
                antpairpol_cache=None,
                **kwargs,
            )[blt_inds, 0, :, :]
            if conj_data:  # pragma: no cover
                data = np.conj(data)
            if pol is None:
                return data
            pol_ind = self.data.get_pols().index(pol)
            return data[..., pol_ind]
        elif seed == "redundant":
            if conj_data:
                self._seed_rng(seed, model, ant2, ant1, pol)
            else:
                self._seed_rng(seed, model, ant1, ant2, pol)
        elif seed is not None:
            self._seed_rng(seed, model, ant1, ant2, pol)

        # Prepare the model parameters, then simulate and return the effect.
        if pol is None:
            data_shape = (self.lsts.size, self.freqs.size, len(self.pols))
            pols = self.pols
            return_slice = (slice(None),) * 3
        else:
            data_shape = (self.lsts.size, self.freqs.size, 1)
            pols = (pol,)
            return_slice = (slice(None), slice(None), 0)
        data = np.zeros(data_shape, dtype=np.complex)
        for i, _pol in enumerate(pols):
            args = self._initialize_args_from_model(model)
            args = self._update_args(args, ant1, ant2, pol)
            args.update(kwargs)
            if conj_data:
                self._seed_rng(seed, model, ant2, ant1, _pol)
            else:
                self._seed_rng(seed, model, ant1, ant2, _pol)
            data[..., i] = model(**args)
        if conj_data:
            data = np.conj(data)
        return data[return_slice]

    def plot_array(self):
        """Generate a plot of the array layout in ENU coordinates."""
        import matplotlib.pyplot as plt

        fig = plt.figure(figsize=(10, 8))
        ax = fig.add_subplot(1, 1, 1)
        ax.set_xlabel("East Position [m]", fontsize=12)
        ax.set_ylabel("North Position [m]", fontsize=12)
        ax.set_title("Array Layout", fontsize=12)
        dx = 0.25
        for ant, pos in self.antpos.items():
            ax.plot(pos[0], pos[1], color="k", marker="o")
            ax.text(pos[0] + dx, pos[1] + dx, ant)
        return fig

    def refresh(self):
        """Refresh the object.

        This zeros the data array, resets the history, and clears the
        instance's ``_components`` dictionary.
        """
        self.data.data_array = np.zeros(self.data.data_array.shape, dtype=complex)
        self.data.history = ""
        self._components.clear()
        self._antpairpol_cache.clear()
        self._seeds.clear()
        self.extras.clear()

    def write(self, filename, save_format="uvh5", **kwargs):
<<<<<<< HEAD
        """Write the ``data`` to file in given format."""
=======
        """Write data to disk using a ``pyuvdata``-supported filetype."""
>>>>>>> 6f621bf9
        try:
            getattr(self.data, f"write_{save_format}")(filename, **kwargs)
        except AttributeError:
            raise ValueError(
                "The save_format must correspond to a write method in UVData."
            )

    # TODO: Determine if we want to provide the user the option to retrieve
    # simulation components as a return value from run_sim. Remove the
    # _generator_to_list wrapper if we do not make that a feature.
    @_generator_to_list
<<<<<<< HEAD
    def run_sim(
        self, sim_file: Optional[Union[str, Path]] = None, **sim_params
    ) -> Optional[List[np.ndarray]]:
        """Run a full simulation.
=======
    def run_sim(self, sim_file=None, **sim_params):
        """
        Run an entire simulation.
>>>>>>> 6f621bf9

        Parameters
        ----------
        sim_file
<<<<<<< HEAD
            Path to a YAML file containing configuration of the simulation components.
        **sim_params
            If ``sim_file`` is not given, configuration can be provided directly as
            parameters.
=======
            Path to a configuration file specifying simulation parameters.
            Required if ``sim_params`` is not provided.
        **sim_params
            Once-nested dictionary mapping simulation components to models,
            with each model mapping to parameter-value pairs. Required if
            ``sim_file`` is not provided.
>>>>>>> 6f621bf9

        Returns
        -------
        components
<<<<<<< HEAD
            If ``ret_vis=True``, the visibilities from each added simulation component
            as a list.
        """
        # TODO: fill out docstring more comprehensively

=======
            List of simulation components that were generated with the
            parameter ``ret_vis`` set to ``True``, returned in the order
            that they were simulated. This is only returned if there is
            at least one simulation component with ``ret_vis`` set to
            ``True`` in its configuration file/dictionary.

        Examples
        --------
        Suppose we have the following configuration dictionary::
            sim_params = {
                "pntsrc_foreground": {"seed": "once", "nsrcs": 500},
                "gains": {"seed": "once", "dly_rng": [-20, 20], "ret_vis": True},
                "reflections": {"seed": "once", "dly_jitter": 10},
            }
        Invoking this method with ``**sim_params`` as its argument will simulate
        visibilities appropriate for a sky with 500 point sources, generate
        bandpass gains for each antenna and apply the effect to the foreground
        data, then generate cable reflections with a Gaussian jitter in the
        reflection delays with a standard deviation of 10 ns and apply the
        effect to the data. The return value will be a list with one entry:
        a dictionary mapping antenna numbers to their associated bandpass gains.

        The same effect can be achieved by writing a YAML file that is loaded
        into a dictionary formatted as above. See the ``Simulator`` tutorial
        for a more in-depth explanation of how to use this method.
        """
>>>>>>> 6f621bf9
        # make sure that only sim_file or sim_params are specified
        if not (bool(sim_file) ^ bool(sim_params)):
            raise ValueError(
                "Either an absolute path to a simulation configuration "
                "file or a dictionary of simulation parameters may be "
                "passed, but not both. Please only pass one of the two."
            )

        # read the simulation file if provided
        if sim_file is not None:
            with open(sim_file, "r") as config:
                try:
                    sim_params = yaml.load(config.read(), Loader=yaml.FullLoader)
                except Exception:
                    raise IOError("The configuration file was not able to be loaded.")

        # loop over the entries in the configuration dictionary
        for component, params in sim_params.items():
            # make sure that the parameters are a dictionary
            if not isinstance(params, dict):
                raise TypeError(
                    f"The parameters for {component} are not formatted "
                    "properly. Please ensure that the parameters for "
                    "each component are specified using a dictionary."
                )

            # add the component to the data
            value = self.add(component, **params)

            # if the user wanted to return the data, then
            if value is not None:
                yield component, value

    def chunk_sim_and_save(
        self,
        save_dir,
        ref_files=None,
        Nint_per_file=None,
        prefix=None,
        sky_cmp=None,
        state=None,
        filetype="uvh5",
        clobber=True,
    ):
        """
        Chunk a simulation in time and write to disk.

        This function is a thin wrapper around :func:`io.chunk_sim_and_save`;
        please see that function's documentation for more information.
        """
        io.chunk_sim_and_save(
            self.data,
            save_dir,
            ref_files=ref_files,
            Nint_per_file=Nint_per_file,
            prefix=prefix,
            sky_cmp=sky_cmp,
            state=state,
            filetype=filetype,
            clobber=clobber,
        )

    # -------------- Legacy Functions -------------- #
<<<<<<< HEAD
    @_add_depr
=======
>>>>>>> 6f621bf9
    def add_eor(self, model, **kwargs):
        """Add an EoR-like model to the visibilities."""
        return self.add(model, **kwargs)

    @_add_depr
    def add_foregrounds(self, model, **kwargs):
        """Add foregrounds to the visibilities."""
        return self.add(model, **kwargs)

    @_add_depr
    def add_noise(self, model, **kwargs):
        """Add thermal noise to the visibilities."""
        return self.add(model, **kwargs)

<<<<<<< HEAD
    def _get_reds(self):
        return self.data.get_redundancies()[0]

    @_add_depr
=======
>>>>>>> 6f621bf9
    def add_rfi(self, model, **kwargs):
        """Add RFI to the visibilities."""
        return self.add(model, **kwargs)

    @_add_depr
    def add_gains(self, **kwargs):
        """Apply bandpass gains to the visibilities."""
        return self.add("gains", **kwargs)

    @_add_depr
    def add_sigchain_reflections(self, ants=None, **kwargs):
<<<<<<< HEAD
        """Apply reflection gains to the visibilities."""
        kwargs.update(ants=ants)
=======
        """
        Apply reflection gains to the visibilities. See :meth:`add` for
        more details.
        """
        if ants is not None:
            kwargs.update(vis_filter=ants)
>>>>>>> 6f621bf9
        return self.add("reflections", **kwargs)

    @_add_depr
    def add_xtalk(self, model="gen_whitenoise_xtalk", bls=None, **kwargs):
<<<<<<< HEAD
        """Add crosstalk to the visibilities."""
        kwargs.update(vis_filter=bls)
=======
        """Add crosstalk to the visibilities. See :meth:`add` for more details."""
        if bls is not None:
            kwargs.update(vis_filter=bls)
>>>>>>> 6f621bf9
        return self.add(model, **kwargs)

    @staticmethod
    def _apply_filter(vis_filter, ant1, ant2, pol):
<<<<<<< HEAD
        # TODO: docstring
        # find out whether or not multiple keys are passed
=======
        """Determine whether to filter the visibility for (ant1, ant2, pol).

        Functionally, ``vis_filter`` specifies which (ant1, ant2, pol) tuples
        will have a simulated effect propagated through the ``_iteratively_apply``
        method. ``vis_filter`` acts as a logical equivalent of a passband filter.

        Parameters
        ----------
        vis_filter
            Either a polarization string, antenna number, baseline, antpairpol
            (baseline + polarization), collection of antenna numbers and/or
            polarization strings, or collection of such keys.
        ant1, ant2, pol
            Baseline + polarization to compare against the provided filter.

        Returns
        -------
        apply_filter
            False if the provided antpairpol satisfies any of the keys provided
            in ``vis_filter``; True otherwise. See examples for details.

        Examples
        --------
        ``vis_filter`` = (0,)
        returns: False for any baseline including antenna 0
            -> only baselines including antenna 0 have a simulated effect applied.

        ``vis_filter`` = ('xx',)
        returns: False if ``pol == "xx"`` else True
            -> only polarization "xx" has a simulated effect applied.

        ``vis_filter`` = (0, 1, 'yy')
        returns: False if ``(ant1, ant2, pol) in [(0, 1, 'yy'), (1, 0, 'yy)]``
            -> only baseline (0,1), or its conjugate, with polarization 'yy' will
            have a simulated effect applied.
        """
        # If multiple complex keys are passed, do this recursively...
>>>>>>> 6f621bf9
        multikey = any(isinstance(key, (list, tuple)) for key in vis_filter)
        if multikey:
            apply_filter = [
                Simulator._apply_filter(key, ant1, ant2, pol) for key in vis_filter
            ]
            return all(apply_filter)  # and approve if just one key fits.
        elif all(item is None for item in vis_filter):
            # Support passing a list of None.
            return False
        elif len(vis_filter) == 1:
            # For now, assume a string specifies a polarization.
            if isinstance(vis_filter[0], str):
                return not pol == vis_filter[0]
            # Otherwise, assume that this specifies an antenna.
            else:
                return not vis_filter[0] in (ant1, ant2)
        elif len(vis_filter) == 2:
            # TODO: This will need to be updated when we support ant strings.
            # Three cases: two pols; an ant+pol; a baseline.
            # If it's two polarizations, then make sure this pol is one of them.
            if all(isinstance(key, str) for key in vis_filter):
                return pol not in vis_filter
            # Otherwise this is straightforward.
            else:
                return not all(key in (ant1, ant2, pol) for key in vis_filter)
        elif len(vis_filter) == 3:
            # Assume it's a proper antpairpol.
            return not (
                vis_filter == [ant1, ant2, pol] or vis_filter == [ant2, ant1, pol]
            )
        else:
            # Assume it's some list of antennas/polarizations.
            pols = []
            ants = []
            for key in vis_filter:
                if isinstance(key, str):
                    pols.append(key)
                elif type(key) is int:
                    ants.append(key)
            # We want polarization and ant1 or ant2 in the filter.
            # This would be used in simulating e.g. a few feeds that have an
            # abnormally high system temperature.
            return not (pol in pols and (ant1 in ants or ant2 in ants))

    def _calculate_reds(self, tol=1.0):
        """Calculate redundant groups and populate class attributes."""
        groups, centers, lengths = self.data.get_redundancies(tol=tol)
        self.red_grps = groups
        self.red_vecs = centers
        self.red_lengths = lengths

    def _calculate_delay_filters(
        self,
        *,
        standoff: float = 0.0,
        delay_filter_type: Optional[str] = "gauss",
        min_delay: Optional[float] = None,
        max_delay: Optional[float] = None,
        normalize: Optional[float] = None,
    ):
        """
        Calculate delay filters for each redundant group.

        Parameters
        ----------
        standoff
            Extra extent in delay that the filter extends out to in order to
            allow for suprahorizon emission. Should be specified in nanoseconds.
            Default buffer is zero.
        delay_filter_type
            String specifying the filter profile. See :func:`utils.gen_delay_filter`
            for details.
        min_delay
            Minimum absolute delay of the filter, in nanoseconds.
        max_delay
            Maximum absolute delay of the filter, in nanoseconds.
        normalize
            Normalization of the filter such that the output power is the product
            of the input power and the normalization factor.

        See Also
        --------
        :func:`utils.gen_delay_filter`
        """
        # Note that this is not the most efficient way of caching the filters;
        # however, this is algorithmically very simple--just use one filter per
        # redundant group. This could potentially be improved in the future,
        # but it should work fine for our purposes.
        for red_grp, bl_len in zip(self.red_grps, self.red_lengths):
            bl_len_ns = bl_len / const.c.to("m/ns").value
            bl_int = sorted(red_grp)[0]
            delay_filter = utils.gen_delay_filter(
                self.freqs,
                bl_len_ns,
                standoff=standoff,
                delay_filter_type=delay_filter_type,
                min_delay=min_delay,
                max_delay=max_delay,
                normalize=normalize,
            )
            self._filter_cache["delay"][bl_int] = delay_filter

<<<<<<< HEAD
    def _initialize_data(self, data, **kwargs):
        # TODO: docstring
=======
    def _calculate_fringe_filters(
        self,
        *,
        fringe_filter_type: Optional[str] = "tophat",
        **filter_kwargs,
    ):
        """
        Calculate fringe-rate filters for all baselines.

        Parameters
        ----------
        fringe_filter_type
            The fringe-rate filter profile.
        filter_kwargs
            Other parameters necessary for specifying the filter. These
            differ based on the filter profile.

        See Also
        --------
        :func:`utils.gen_fringe_filter`
        """
        # This uses the same simplistic approach as the delay filter
        # calculation does--just do one filter per redundant group.
        for red_grp, (blx, bly, blz) in zip(self.red_grps, self.red_vecs):
            ew_bl_len_ns = blx / const.c.to("m/ns").value
            bl_int = sorted(red_grp)[0]
            fringe_filter = utils.gen_fringe_filter(
                self.lsts,
                self.freqs,
                ew_bl_len_ns,
                fringe_filter_type=fringe_filter_type,
                **filter_kwargs,
            )
            self._filter_cache["fringe"][bl_int] = fringe_filter

    def _initialize_data(
        self,
        data: Optional[Union[str, Path, UVData]],
        **kwargs,
    ):
        """
        Initialize the ``data`` attribute with a ``UVData`` object.

        Parameters
        ----------
        data
            Either a ``UVData`` object or a path-like object to a file
            that can be loaded into a ``UVData`` object. If not provided,
            then sufficient keywords for initializing a ``UVData`` object
            must be provided. See :func:`io.empty_uvdata` for more
            information on which keywords are needed.

        Raises
        ------
        TypeError
            If the provided value for ``data`` is not an object that can
            be cast to a ``UVData`` object.
        """
>>>>>>> 6f621bf9
        if data is None:
            self.data = io.empty_uvdata(**kwargs)
        elif isinstance(data, (str, Path)):
            self.data = self._read_datafile(data, **kwargs)
            self.data.extra_keywords["data_file"] = data
        elif isinstance(data, UVData):
            self.data = data
        else:
            raise TypeError(
                "data type not understood. Only a UVData object or a path to "
                "a UVData-compatible file may be passed as the data parameter. "
                "Otherwise, keywords must be provided to build a UVData object."
            )

    def _initialize_args_from_model(self, model):
<<<<<<< HEAD
        # TODO: docstring
=======
        """
        Retrieve the LSTs and/or frequencies required for a model.

        Parameters
        ----------
        model: callable
            Model whose argspec is to be inspected and recovered.

        Returns
        -------
        model_params: dict
            Dictionary mapping positional argument names to either an
            ``inspect._empty`` object or the relevant parameters pulled
            from the ``Simulator`` object. The only parameters that are
            not ``inspect._empty`` are "lsts" and "freqs", should they
            appear in the model's argspec.

        Examples
        --------
        Suppose we have the following function::
            def func(freqs, ants, other=None):
                pass
        The returned object would be a dictionary with keys ``freqs`` and
        ``ants``, with the value for ``freqs`` being ``self.freqs`` and
        the value for ``ants`` being ``inspect._empty``. Since ``other``
        has a default value, it will not be in the returned dictionary.
        """
>>>>>>> 6f621bf9
        model_params = self._get_model_parameters(model)
        model_params = {k: v for k, v in model_params.items() if v is inspect._empty}

        # Pull the LST and frequency arrays if they are required.
        args = {
            param: getattr(self, param)
            for param in model_params
            if param in ("lsts", "freqs")
        }

        model_params.update(args)

        return model_params

    def _iterate_antpair_pols(self):
<<<<<<< HEAD
        # TODO: docstring
=======
        """Loop through all baselines and polarizations."""
>>>>>>> 6f621bf9
        for ant1, ant2, pol in self.data.get_antpairpols():
            blt_inds = self.data.antpair2ind((ant1, ant2))
            pol_ind = self.data.get_pols().index(pol)
            if blt_inds.size:
                yield ant1, ant2, pol, blt_inds, pol_ind

    def _iteratively_apply(
        self,
        model: SimulationComponent,
        *,
        add_vis: bool = True,
        ret_vis: bool = False,
        seed: Optional[Union[str, int]] = None,
        vis_filter: Optional[Sequence] = None,
        antpairpol_cache: Optional[Sequence[AntPairPol]] = None,
        **kwargs,
<<<<<<< HEAD
    ):
        # TODO: docstring
        # do nothing if neither adding nor returning the effect
=======
    ) -> Optional[Union[np.ndarray, Dict[int, np.ndarray]]]:
        """
        Simulate an effect for an entire array.

        This method loops over every baseline and polarization in order
        to simulate the effect ``model`` for the full array. The result
        is optionally applied to the simulation's data and/or returned.

        Parameters
        ----------
        model
            Callable model used to simulate an effect.
        add_vis
            Whether to apply the effect to the simulation data. Default
            is to apply the effect.
        ret_vis
            Whether to return the simulated effect. Default is to not
            return the effect. Type of returned object depends on whether
            the effect is multiplicative or not.
        seed
            Either an integer specifying the seed to be used in setting
            the random state, or one of a select few keywords. Default
            is to use the current random state. See :meth:`_seed_rng`
            for descriptions of the supported seeding modes.
        vis_filter
            List of antennas, baselines, polarizations, antenna-polarization
            pairs, or antpairpols for which to simulate the effect. This
            specifies which of the above the effect is to be simulated for,
            and anything that does not meet the keys specified in this list
            does not have the effect applied to it. See :meth:`_apply_filter`
            for more details.
        antpairpol_cache
            List of (ant1, ant2, pol) tuples specifying which antpairpols have
            already had the effect simulated. Not intended for use by the
            typical end-user.
        kwargs
            Extra parameters passed to ``model``.

        Returns
        -------
        effect: np.ndarray or dict
            The simulated effect. Only returned if ``ret_vis`` is set to True.
            If the effect is *not* multiplicative, then the returned object
            is an ndarray; otherwise, a dictionary mapping antenna numbers
            to ndarrays is returned.
        """
        # There's nothing to do if we're neither adding nor returning.
>>>>>>> 6f621bf9
        if not add_vis and not ret_vis:
            warnings.warn(
                "You have chosen to neither add nor return the effect "
                "you are trying to simulate, so nothing will be "
                f"computed. This warning was raised for the model: {model}"
            )
            return

        # Initialize the antpairpol cache if we need to.
        if antpairpol_cache is None:
            antpairpol_cache = []

        # Pull relevant parameters from Simulator.
        # Also make placeholders for antenna/baseline dependent parameters.
        base_args = self._initialize_args_from_model(model)

        # Get a copy of the data array.
        data_copy = self.data.data_array.copy()

        # Pull useful auxilliary parameters.
        is_multiplicative = getattr(model, "is_multiplicative", None)
        is_smooth_in_freq = getattr(model, "is_smooth_in_freq", True)
        if is_multiplicative is None:
            warnings.warn(
                "You are attempting to compute a component but have "
                "not specified an ``is_multiplicative`` attribute for "
                "the component. The component will be added under "
                "the assumption that it is *not* multiplicative."
            )
            is_multiplicative = False

        # Pre-simulate gains.
        if is_multiplicative:
            gains = {}
            args = self._update_args(base_args)
            args.update(kwargs)
            for pol in self.data.get_feedpols():
                if seed:
                    seed = self._seed_rng(seed, model, pol=pol)
                polarized_gains = model(**args)
                for ant, gain in polarized_gains.items():
                    gains[(ant, pol)] = gain

        # Determine whether to use cached filters, and which ones to use if so.
        model_kwargs = getattr(model, "kwargs", {})
        use_cached_filters = any("filter" in key for key in model_kwargs)
        get_delay_filter = is_smooth_in_freq and "delay_filter_kwargs" not in kwargs
        get_delay_filter &= bool(self._filter_cache["delay"])
        get_fringe_filter = "fringe_filter_kwargs" not in kwargs
        get_fringe_filter &= bool(self._filter_cache["fringe"])
        use_cached_filters &= get_delay_filter or get_fringe_filter

        # Iterate over the array and simulate the effect as-needed.
        for ant1, ant2, pol, blt_inds, pol_ind in self._iterate_antpair_pols():
            # Determine whether or not to filter the result.
            apply_filter = self._apply_filter(
                utils._listify(vis_filter), ant1, ant2, pol
            )
            if apply_filter:
                continue

            # Check if this antpairpol or its conjugate have been simulated.
            bl_in_cache = (ant1, ant2, pol) in antpairpol_cache
            conj_in_cache = (ant2, ant1, pol) in antpairpol_cache

            # Seed the random number generator.
            key = (ant2, ant1, pol) if conj_in_cache else (ant1, ant2, pol)
            seed = self._seed_rng(seed, model, *key)

            # Prepare the actual arguments to be used.
            use_args = self._update_args(base_args, ant1, ant2, pol)
            use_args.update(kwargs)
            if use_cached_filters:
                filter_kwargs = self._get_filters(
                    ant1,
                    ant2,
                    get_delay_filter=get_delay_filter,
                    get_fringe_filter=get_fringe_filter,
                )
                use_args.update(filter_kwargs)

            # Cache simulated antpairpols if not filtered out.
            if not (bl_in_cache or conj_in_cache or apply_filter):
                antpairpol_cache.append((ant1, ant2, pol))

            # Check whether we're simulating a gain or a visibility.
            if is_multiplicative:
                # Calculate the complex gain, but only apply it if requested.
                gain = gains[(ant1, pol[0])] * np.conj(gains[(ant2, pol[1])])
                data_copy[blt_inds, 0, :, pol_ind] *= gain
            else:
                # I don't think this will ever be executed, but just in case...
                if conj_in_cache and seed is None:  # pragma: no cover
                    conj_blts = self.data.antpair2ind((ant2, ant1))
                    vis = (data_copy - self.data.data_array)[
                        conj_blts, 0, :, pol_ind
                    ].conj()
                else:
                    vis = model(**use_args)

                # and add it in
                data_copy[blt_inds, 0, :, pol_ind] += vis

        # return the component if desired
        # this is a little complicated, but it's done this way so that
        # there aren't *three* copies of the data array floating around
        # this is to minimize the potential of triggering a MemoryError
        if ret_vis:
            # return the gain dictionary if gains are simulated
            if is_multiplicative:
                return gains
            data_copy -= self.data.data_array
            # the only time we're allowed to have add_vis be False is
            # if ret_vis is True, and nothing happens if both are False
            # so this is the *only* case where we'll have to reset the
            # data array
            if add_vis:
                self.data.data_array += data_copy
            # otherwise return the actual visibility simulated
            return data_copy
        else:
            self.data.data_array = data_copy

    @staticmethod
<<<<<<< HEAD
    def _read_datafile(datafile: Union[str, Path], **kwargs) -> UVData:
        """Read a file as a ``UVData`` object.

        Parameters
        ----------
        datafile
            Path to a file containing visibility data readable by ``pyuvdata``.
        **kwargs
            Arguments passed to the ``UVData.read`` method.

        Returns
        -------
        UVData
            The read-in data object.
        """
=======
    def _read_datafile(datafile, **kwargs):
        """Load the provided file into a ``pyuvdata.UVData`` object."""
>>>>>>> 6f621bf9
        uvd = UVData()
        uvd.read(datafile, read_data=True, **kwargs)
        return uvd

<<<<<<< HEAD
    def _seed_rng(self, seed, model, ant1=None, ant2=None):
        """Seed the random number generator."""
        # TODO: fill out docstring.
=======
    def _seed_rng(self, seed, model, ant1=None, ant2=None, pol=None):
        """
        Set the random state according to the provided parameters.

        This is a helper function intended to be used solely in the
        :meth:`_iteratively_apply` method. It exists in order to ensure that
        the simulated data is as realistic as possible, assuming the user
        understands the proper choice of seeding method to use for the
        various effects that can be simulated.

        Parameters
        ----------
        seed
            Either the random seed to use (when provided as an integer),
            or one of the following keywords:
                ``"once"``:
                    The random state is set to the same value for
                    every baseline and polarization; one unique seed is
                    created for each model that uses this seeding mode.
                    This is recommended for simulating point-source foregrounds
                    and per-antenna effects.
                ``"redundant"``:
                    The random state is only uniquely set once per redundant
                    group for a given model. This is recommended for simulating
                    diffuse foregrounds and the reionization signal.
                ``"initial"``:
                    The random state is set at the very beginning of the
                    iteration over the array. This is essentially the same as
                    using a seeding mode of ``None``, though not identical.
                    This is recommended for simulating thermal noise, or for
                    simulating an effect that has a random component that
                    changes between baselines.
        model
            Name of the model for which to either recover or cache the seed.
            This is used to lookup random state seeds in the :attr:`_seeds`
            dictionary.
        ant1
            First antenna in the baseline.
        ant2
            Second antenna in the baseline (for baseline-dependent effects).
        pol
            Polarization string.

        Returns
        -------
        updated_seed
            Either the input seed or ``None``, depending on the provided seed.
            This is just used to ensure that the logic for setting the random
            state in the :meth:`_iteratively_apply` routine works out.

        Raises
        ------
        TypeError
            The provided seed is not ``None``, an integer, or a string.
        ValueError
            Two cases: one, the ``"redundant"`` seeding mode is being used
            and a baseline isn't provided; two, the seed is a string, but
            is not one of the supported seeding modes.
        """
        if seed is None:
            return
        if type(seed) is int:
            np.random.seed(seed)
            return seed
>>>>>>> 6f621bf9
        if not isinstance(seed, str):
            raise TypeError(
                "The seeding mode must be specified as a string or integer. "
                "If an integer is provided, then it will be used as the seed."
            )
        if seed == "redundant":
            if ant1 is None or ant2 is None:
                raise ValueError(
                    "A baseline must be specified in order to "
                    "seed by redundant group."
                )
            # Determine the key for the redundant group this baseline is in.
            bl_int = self.data.antnums_to_baseline(ant1, ant2)
            key = (next(reds for reds in self.red_grps if bl_int in reds)[0],)
            if pol:
                key += (pol,)
            # seed the RNG accordingly
            np.random.seed(self._get_seed(model, key))
            return "redundant"
        elif seed == "once":
            # this option seeds the RNG once per iteration of
            # _iteratively_apply, using the same seed every time
            # this is appropriate for antenna-based gains (where the
            # entire gain dictionary is simulated each time), or for
            # something like PointSourceForeground, where objects on
            # the sky are being placed randomly
            key = (pol,) if pol else 0
            np.random.seed(self._get_seed(model, key))
            return "once"
        elif seed == "initial":
            # this seeds the RNG once at the very beginning of
            # _iteratively_apply. this would be useful for something
            # like ThermalNoise
            key = (pol,) if pol else -1
            np.random.seed(self._get_seed(model, key))
            return None
        else:
            raise ValueError("Seeding mode not supported.")

    def _update_args(self, args, ant1=None, ant2=None, pol=None):
<<<<<<< HEAD
        # TODO: docstring
        # helper for getting the correct parameter name
=======
        """
        Scan the provided arguments and pull data as necessary.

        This method searches the provided dictionary for various positional
        arguments that can be determined by data stored in the ``Simulator``
        instance. Please refer to the source code to see what argument
        names are searched for and how their values are obtained.

        Parameters
        ----------
        args: dict
            Dictionary mapping names of positional arguments to either
            a value pulled from the ``Simulator`` instance or an
            ``inspect._empty`` object. See .. meth: _initialize_args_from_model
            for details on what to expect (these two methods are always
            called in conjunction with one another).
        ant1: int, optional
            Required parameter if an autocorrelation visibility or a baseline
            vector is in the keys of ``args``.
        ant2: int, optional
            Required parameter if a baseline vector is in the keys of ``args``.
        pol: str, optional
            Polarization string. Currently not used.
        """
        # Helper function for getting the correct parameter name
>>>>>>> 6f621bf9
        def key(requires):
            return list(args)[requires.index(True)]

        # find out what needs to be added to args
        # for antenna-based gains
        _requires_ants = [param.startswith("ant") for param in args]
        requires_ants = any(_requires_ants)
        # for sky components
        _requires_bl_vec = [param.startswith("bl") for param in args]
        requires_bl_vec = any(_requires_bl_vec)
        # for cross-coupling xtalk
        _requires_vis = [param.find("vis") != -1 for param in args]
        requires_vis = any(_requires_vis)

        # check if this is an antenna-dependent quantity; should
        # only ever be true for gains (barring future changes)
        if requires_ants:
            new_param = {key(_requires_ants): self.antpos}
        # check if this is something requiring a baseline vector
        # current assumption is that these methods require the
        # baseline vector to be provided in nanoseconds
        elif requires_bl_vec:
            bl_vec = self.antpos[ant2] - self.antpos[ant1]
            bl_vec_ns = bl_vec * 1e9 / const.c.value
            new_param = {key(_requires_bl_vec): bl_vec_ns}
        # check if this is something that depends on another
        # visibility. as of now, this should only be cross coupling
        # crosstalk
        # TODO: We'll need to use a somewhat strict convention for parameter
        # names if we implement Alec and AEW's cross-coupling stuff, where one
        # cross-correlation actually depends on another cross-correlation.
        # (It is implicitly assumed here that the only time we need another
        # visibility is if it's an autocorrelation.)
        elif requires_vis:
            autovis = self.data.get_data(ant1, ant1, pol)
            new_param = {key(_requires_vis): autovis}
        else:
            new_param = {}
        # update appropriately and return
        use_args = args.copy()
        use_args.update(new_param)

        # there should no longer be any unspecified, required parameters
        # so this *shouldn't* error out
        use_args = {
            key: value
            for key, value in use_args.items()
            if not type(value) is inspect.Parameter
        }

        if any([val is inspect._empty for val in use_args.values()]):
            warnings.warn(
                "One of the required parameters was not extracted. "
                "Please check that the parameters for the model you "
                "are trying to add are detectable by the Simulator. "
                "The Simulator will automatically find the following "
                "required parameters: \nlsts \nfreqs \nAnything that "
                "starts with 'ant' or 'bl'\n Anything containing 'vis'."
            )

        return use_args

    def _get_filters(
        self,
        ant1: int,
        ant2: int,
        *,
        get_delay_filter: bool = True,
        get_fringe_filter: bool = True,
    ) -> Dict[str, np.ndarray]:
        """
        Retrieve delay and fringe filters from the cache.

        Parameters
        ----------
        ant1
            First antenna in the baseline.
        ant2
            Second antenna in the baseline.
        get_delay_filter
            Whether to retrieve the delay filter.
        get_fringe_filter
            Whether to retrieve the fringe filter.

        Returns
        -------
        filters
            Dictionary containing the fringe and delay filters that
            have been pre-calculated for the provided baseline.
        """
        filters = {}
        if not get_delay_filter and not get_fringe_filter:
            # Save some CPU cycles.
            return filters
        bl_int = self.data.antnums_to_baseline(ant1, ant2)
        conj_bl_int = self.data.antnums_to_baseline(ant2, ant1)
        is_conj = False
        for red_grp in self.red_grps:
            if bl_int in red_grp:
                key = sorted(red_grp)[0]
                break
            if conj_bl_int in red_grp:
                key = sorted(red_grp)[0]
                is_conj = True
                break
        if get_delay_filter:
            delay_filter = self._filter_cache["delay"][key]
            filters["delay_filter_kwargs"] = {}
            filters["delay_filter_kwargs"]["delay_filter"] = delay_filter
        if get_fringe_filter:
            fringe_filter = self._filter_cache["fringe"][key]
            if is_conj:
                # Fringes are seen to move in the opposite direction.
                fringe_filter = fringe_filter[::-1, :]
            filters["fringe_filter_kwargs"] = {}
            filters["fringe_filter_kwargs"]["fringe_filter"] = fringe_filter
        return filters

    @staticmethod
    def _get_model_parameters(model):
        """Retrieve the full model signature (init + call) parameters."""
        init_params = inspect.signature(model.__class__).parameters
        call_params = inspect.signature(model).parameters
        # this doesn't work correctly if done on one line
        model_params = {}
        for params in (call_params, init_params):
            for parameter, value in params.items():
                model_params[parameter] = value.default
        model_params.pop("kwargs", None)
        return model_params

    @staticmethod
    def _get_component(
<<<<<<< HEAD
        component: Union[str, Type[SimulationComponent], SimulationComponent]
    ) -> Tuple[Union[SimulationComponent, Type[SimulationComponent]], bool]:
        """Normalize a component to be either a class or instance."""
=======
        component: [str, Type[SimulationComponent], SimulationComponent]
    ) -> Union[SimulationComponent, Type[SimulationComponent]]:
        """Given an input component, normalize the output to be either a class or instance."""
>>>>>>> 6f621bf9
        if np.issubclass_(component, SimulationComponent):
            return component
        elif isinstance(component, str):
            try:
                return get_model(component)
            except KeyError:
                raise ValueError(
                    f"The model '{component}' does not exist. The following models are "
                    f"available: \n{list_all_components()}."
                )
        elif isinstance(component, SimulationComponent):
            return component
        else:
            raise TypeError(
                "The input type for the component was not understood. "
                "Must be a string, or a class/instance of type 'SimulationComponent'. "
                f"Available component models are:\n{list_all_components()}"
            )

    def _generate_seed(self, model, key):
<<<<<<< HEAD
        # TODO: docstring
=======
        """Generate a random seed based on the current time.

        Populate the ``_seeds`` dictionary appropriately with the result.
        """
>>>>>>> 6f621bf9
        model = self._get_model_name(model)
        # for the sake of randomness
        np.random.seed(int(time.time() * 1e6) % 2 ** 32)
        if model not in self._seeds:
            self._seeds[model] = {}
        self._seeds[model][key] = np.random.randint(2 ** 32)

<<<<<<< HEAD
    def _generate_redundant_seeds(self, model):
        # TODO: docstring
        model = self._get_model_name(model)
        if model in self._seeds:
            return
        for red_grp in self._get_reds():
            self._generate_seed(model, red_grp[0])

    def _get_seed(self, model, key):
        # TODO: docstring
=======
    def _get_seed(self, model, key):
        """Retrieve or generate a random seed given a model and key."""
>>>>>>> 6f621bf9
        model = self._get_model_name(model)
        if model not in self._seeds:
            self._generate_seed(model, key)
        if key not in self._seeds[model]:
            self._generate_seed(model, key)
        return self._seeds[model][key]

    @staticmethod
    def _get_model_name(model):
<<<<<<< HEAD
        # TODO: docstring
=======
        """
        Find out the (lowercase) name of a provided model.
        """
>>>>>>> 6f621bf9
        if isinstance(model, str):
            return model
        elif np.issubclass_(model, SimulationComponent):
            return model.__name__
        elif isinstance(model, SimulationComponent):
            return model.__class__.__name__
        else:
            raise TypeError(
                "You are trying to simulate an effect using a custom function. "
                "Please refer to the tutorial for instructions regarding how "
                "to define new simulation components compatible with the Simulator."
            )

    def _parse_key(self, key: Union[int, str, AntPair, AntPairPol]) -> AntPairPol:
        """Convert a key of at-most length-3 to an (ant1, ant2, pol) tuple."""
        if key is None:
            ant1, ant2, pol = None, None, None
        elif np.issubdtype(type(key), int):
            # Figure out if it's an antenna or baseline integer
            if key in self.antpos:
                ant1, ant2, pol = key, None, None
            else:
                ant1, ant2 = self.data.baseline_to_antnums(key)
                pol = None
        elif isinstance(key, str):
            if key.lower() in ("auto", "cross"):
                raise NotImplementedError("Functionality not yet supported.")
            ant1, ant2, pol = None, None, key
        else:
            try:
                iter(key)
                if len(key) not in (2, 3):
                    raise TypeError
            except TypeError:
                raise ValueError(
                    "Key must be an integer, string, antenna pair, or antenna "
                    "pair with a polarization string."
                )
            if len(key) == 2:
                if all(type(val) is int for val in key):
                    ant1, ant2 = key
                    pol = None
                else:
                    ant1, pol = key
                    ant2 = None
            else:
                ant1, ant2, pol = key
        return ant1, ant2, pol

    def _sanity_check(self, model):
<<<<<<< HEAD
        # TODO: docstring
=======
        """Check that simulation components are applied sensibly."""
>>>>>>> 6f621bf9
        has_data = not np.all(self.data.data_array == 0)
        is_multiplicative = getattr(model, "is_multiplicative", False)
        contains_multiplicative_effect = any(
            self._get_component(component).is_multiplicative
            for component in self._components
        )

        if is_multiplicative and not has_data:
            warnings.warn(
                "You are trying to compute a multiplicative "
                "effect, but no visibilities have been "
                "simulated yet."
            )
        elif not is_multiplicative and contains_multiplicative_effect:
            warnings.warn(
                "You are adding visibilities to a data array "
                "*after* multiplicative effects have been "
                "introduced."
            )

    def _update_history(self, model, **kwargs):
<<<<<<< HEAD
        # TODO: docstring
=======
        """
        Record the component simulated and its parameters in the history.
        """
>>>>>>> 6f621bf9
        component = self._get_model_name(model)
        vis_filter = kwargs.pop("vis_filter", None)
        msg = f"hera_sim v{__version__}: Added {component} using parameters:\n"
        for param, value in defaults._unpack_dict(kwargs).items():
            msg += f"{param} = {value}\n"
        if vis_filter is not None:
            msg += "Effect simulated for the following antennas/baselines/pols:\n"
            msg += ", ".join(vis_filter)
        self.data.history += msg

    def _update_seeds(self, model_name=None):
        """Update the seeds in the extra_keywords property."""
        seed_dict = {}
        for component, seeds in self._seeds.items():
            if model_name is not None and component != model_name:
                continue

            if len(seeds) == 1:
                seed = list(seeds.values())[0]
                key = "_".join([component, "seed"])
                seed_dict[key] = seed
            else:
                # This should only be raised for seeding by redundancy.
                # Each redundant group is denoted by the *first* baseline
                # integer for the particular redundant group. See the
                # _generate_redundant_seeds method for reference.
                for bl_int, seed in seeds.items():
                    key = "_".join([component, "seed", str(bl_int)])
                    seed_dict[key] = seed

        # Now actually update the extra_keywords dictionary.
        self.data.extra_keywords.update(seed_dict)

    def _validate_get_request(
        self, model: Component, ant1: int, ant2: int, pol: str
    ) -> None:
        """Verify that the provided antpairpol is appropriate given the model."""
        if getattr(model, "is_multiplicative", False):
            pols = self.data.get_feedpols()
            pol_type = "Feed"
        else:
            pols = self.pols
            pol_type = "Visibility"
        if ant1 is None and ant2 is None:
            if pol is None or pol in pols:
                return
            else:
                raise ValueError(f"{pol_type} polarization {pol} not found.")

        if pol is not None and pol not in pols:
            raise ValueError(f"{pol_type} polarization {pol} not found.")

        if getattr(model, "is_multiplicative", False):
            if ant1 is not None and ant2 is not None:
                raise ValueError(
                    "At most one antenna may be specified when retrieving "
                    "a multiplicative effect."
                )
        else:
            if (ant1 is None) ^ (ant2 is None):
                raise ValueError(
                    "Either no antennas or a pair of antennas must be provided "
                    "when retrieving a non-multiplicative effect."
                )
            if ant1 not in self.antpos or ant2 not in self.antpos:
                raise ValueError("At least one antenna is not in the array layout.")<|MERGE_RESOLUTION|>--- conflicted
+++ resolved
@@ -6,13 +6,13 @@
 :class:`Simulator`, please refer to the tutorials.
 """
 
+from cached_property import cached_property
 import functools
 import inspect
 import warnings
 import yaml
 import time
 from pathlib import Path
-from typing import Optional, Union, Dict, Tuple, Type, List
 from deprecation import deprecated
 
 import numpy as np
@@ -26,18 +26,15 @@
 from . import __version__
 from .components import SimulationComponent, get_model, list_all_components
 
-<<<<<<< HEAD
 _add_depr = deprecated(
     deprecated_in="1.0", removed_in="2.0", details="Use the :meth:`add` method instead."
 )
-=======
 
 # Define some commonly used types for typing purposes.
 AntPairPol = Tuple[int, int, str]
 AntPair = Tuple[int, int]
 AntPol = Tuple[int, str]
 Component = Union[str, Type[SimulationComponent], SimulationComponent]
->>>>>>> 6f621bf9
 
 
 # wrapper for the run_sim method, necessary for part of the CLI
@@ -51,30 +48,11 @@
 
 
 class Simulator:
-<<<<<<< HEAD
-    """Class for managing a simulation.
-=======
     """Simulate visibilities and/or instrumental effects for an entire array.
->>>>>>> 6f621bf9
 
     Parameters
     ----------
     data
-<<<<<<< HEAD
-        Any input data. If a path, will load a set of
-        visibilities using the ``read()`` method of
-        :class:`UVData`. Can be a :class:`UVData` object
-        to initialize directly. If not set, initialize an
-        empty :class:`UVData` object.
-    defaults_config
-        If given, either a path pointing to a defaults configuration
-        file, a string identifier of a particular config (e.g. 'h1c')
-        or a dictionary of configuration parameters (see :class:`defaults.Defaults`).
-    **kwargs
-        Used to initialize the data object. If nothing is given for ``data``, the
-        relevant parameters are those in :func:`io.empty_uvdata`. If ``data`` is a path,
-        parameters are those passed to ``UVData.read``.
-=======
         ``pyuvdata.UVData`` object to use for the simulation or path to a
         UVData-supported file.
     defaults_config
@@ -113,28 +91,19 @@
         Average of all the baselines for each redundant group.
     red_lengths : list of float
         Length of each redundant baseline.
->>>>>>> 6f621bf9
     """
 
     def __init__(
         self,
-<<<<<<< HEAD
-        data: Optional[Union[str, Path, UVData]] = None,
-        defaults_config: Optional[Union[str, dict]] = None,
-        **kwargs,
-    ):
-        # create some utility dictionaries
-=======
         *,
         data: Optional[Union[str, UVData]] = None,
-        defaults_config: Optional[Union[str, Dict]] = None,
+        defaults_config: Optional[Union[str, dict]] = None,
         redundancy_tol: float = 1.0,
         **kwargs,
     ):
         # TODO: add ability for user to specify parameter names to look for on
         # parsing call signature
         # Create some utility dictionaries.
->>>>>>> 6f621bf9
         self._components = {}
         self._seeds = {}
         self._antpairpol_cache = {}
@@ -149,31 +118,49 @@
 
         # actually initialize the UVData object stored in self.data
         self._initialize_data(data, **kwargs)
-<<<<<<< HEAD
-
-    @property
-    def antpos(self) -> Dict[int, Tuple[float, float, float]]:
-        """Dictionary of antenna numbers mapped to ENU positions."""
+        self._calculate_reds(tol=redundancy_tol)
+        self.extras = self.data.extra_keywords
+        for param in ("Ntimes", "Nfreqs", "Nblts", "Npols", "Nbls"):
+            setattr(self, param, getattr(self.data, param))
+        self.Nants = len(self.antpos)
+        self.get_data = self.data.get_data
+        self.get_flags = self.data.get_flags
+
+    @cached_property
+    def antpos(self):
+        """Mapping between antenna numbers and ENU positions in meters."""
         antpos, ants = self.data.get_ENU_antpos(pick_data_ants=True)
         return dict(zip(ants, antpos))
 
-    @property
-    def lsts(self) -> np.ndarray:
-        """Unique LSTs in the data array."""
-        return np.unique(self.data.lst_array)
-
-    @property
-    def freqs(self) -> np.ndarray:
+    @cached_property
+    def lsts(self):
+        """Observed Local Sidereal Times in radians."""
+        # This process retrieves the unique LSTs while respecting phase wraps.
+        unique_lsts, inverse_inds, counts = np.unique(
+            self.data.lst_array, return_inverse=True, return_counts=True
+        )
+        return unique_lsts[inverse_inds[:: counts[0]]]
+
+    @cached_property
+    def freqs(self):
         """Frequencies in GHz."""
         return np.unique(self.data.freq_array) / 1e9
 
-    @property
-    def times(self) -> np.ndarray:
-        """Unique simulation JDs."""
+    @cached_property
+    def times(self):
+        """Simulation times in JD."""
         return np.unique(self.data.time_array)
 
+    @cached_property
+    def pols(self):
+        """Array of polarization strings."""
+        return self.data.get_pols()
+
     def apply_defaults(self, config: Optional[Union[str, dict]], refresh: bool = True):
-        """Apply a given set of defaults.
+        """
+        Apply the provided default configuration.
+
+        Equivalent to calling :meth:`hera_sim.defaults.set` with the same parameters.
 
         Parameters
         ----------
@@ -187,82 +174,6 @@
         """
         defaults.set(config, refresh=refresh)
 
-    def add(
-        self,
-        component: Union[SimulationComponent, Type[SimulationComponent], str],
-        **kwargs,
-    ) -> Optional[UVData]:
-        """Add a particular simulation component to the simulated data.
-
-        Parameters
-        ----------
-        component
-            Either a string name (or alias) of a component model to add,
-            or its actual class, or an instance of the class.
-
-        Other Parameters
-        ----------------
-        add_vis
-            Whether to add the simulated component visibilities to the
-            the ``data``. Sometimes you might just want to return the
-            particular component without adding it to the data. Default is True.
-        ret_vis
-            Whether to return the simulated component. Useful if ``add_vis=False``,
-            or you just want a reference to this particular component without being
-            mixed with the rest of the simulation.
-
-        Returns
-        -------
-        Optional[UVData]
-            If ``ret_vis=True``, the data simulated from this component.
-=======
-        self._calculate_reds(tol=redundancy_tol)
-        self.extras = self.data.extra_keywords
-        for param in ("Ntimes", "Nfreqs", "Nblts", "Npols", "Nbls"):
-            setattr(self, param, getattr(self.data, param))
-        self.Nants = len(self.antpos)
-        self.get_data = self.data.get_data
-        self.get_flags = self.data.get_flags
-
-    @cached_property
-    def antpos(self):
-        """Mapping between antenna numbers and ENU positions in meters."""
-        antpos, ants = self.data.get_ENU_antpos(pick_data_ants=True)
-        return dict(zip(ants, antpos))
-
-    @cached_property
-    def lsts(self):
-        """Observed Local Sidereal Times in radians."""
-        # This process retrieves the unique LSTs while respecting phase wraps.
-        unique_lsts, inverse_inds, counts = np.unique(
-            self.data.lst_array, return_inverse=True, return_counts=True
-        )
-        return unique_lsts[inverse_inds[:: counts[0]]]
-
-    @cached_property
-    def freqs(self):
-        """Frequencies in GHz."""
-        return np.unique(self.data.freq_array) / 1e9
-
-    @cached_property
-    def times(self):
-        """Simulation times in JD."""
-        return np.unique(self.data.time_array)
-
-    @cached_property
-    def pols(self):
-        """Array of polarization strings."""
-        return self.data.get_pols()
-
-    def apply_defaults(self, config, refresh=True):
-        """
-        Apply the provided default configuration.
-
-        Equivalent to calling :meth:`hera_sim.defaults.set` with the same parameters.
-        See :meth:`hera_sim.defaults.set` documentation for further details.
-        """
-        defaults.set(config, refresh=refresh)
-
     def calculate_filters(
         self,
         *,
@@ -280,7 +191,6 @@
         fringe_filter_kwargs
             Extra parameters necessary for generating a fringe filter. See
             :func:`utils.gen_fringe_filter` for details.
->>>>>>> 6f621bf9
         """
         delay_filter_kwargs = delay_filter_kwargs or {}
         fringe_filter_kwargs = fringe_filter_kwargs or {}
@@ -373,72 +283,7 @@
             self._components[model_key] = kwargs
             self._components[model_key]["alias"] = component
         else:
-<<<<<<< HEAD
-            # if we're not adding it, then we don't want to keep
-            # the antpairpol cache
-            _ = self._antpairpol_cache.pop(model_key)
-
-        # return the data if desired
-        if ret_vis:
-            return data
-
-    def get(
-        self,
-        component: str,
-        ant1: Optional[int] = None,
-        ant2: Optional[int] = None,
-        pol: Optional[str] = None,
-    ) -> np.ndarray:
-        """Obtain a particular simulation component that has already been simulated.
-
-        Parameters
-        ----------
-        component
-            The name of the component to re-simulate.
-        ant1
-            The antenna number to obtain. If None, both ``ant1`` and ``ant2``
-            must be None, and data for all antenna pairs will be returned.
-        ant2
-            The antenna number to obtain. If None, both ``ant1`` and ``ant2``
-            must be None, and data for all antenna pairs will be returned.
-        pol
-            Polarization to obtain. If None, all pols will be returned.
-
-        Returns
-        -------
-        ndarray
-            Visibilities of this component, shape ``(blt, freq, pol)``.
-
-        Raises
-        ------
-        AttributeError
-            If component has not been simulated before.
-        TypeError
-            If either ``ant1`` or ``ant2`` is specified but not both.
-        """
-        # TODO: figure out if this could be handled by _iteratively_apply
-        # TODO: determine whether to leave this check here.
-        if component not in self._components:
-            raise AttributeError(
-                "You are trying to retrieve a component that has not "
-                "been simulated. Please check that the component you "
-                "are passing is correct. Consult the _components "
-                "attribute to see which components have been simulated "
-                "and which keys are provided."
-            )
-
-        if (ant1 is None) ^ (ant2 is None):
-            raise TypeError(
-                "You are trying to retrieve a visibility but have only "
-                "specified one antenna. This use is unsupported; please "
-                "either specify an antenna pair or leave both as None."
-            )
-
-        # retrieve the model
-        model, is_class = self._get_component(component)
-=======
             del self._antpairpol_cache[model_key]
->>>>>>> 6f621bf9
 
         return data
 
@@ -464,6 +309,7 @@
                 for that baseline for all polarizations.
                 A length-3 tuple specifies a particular baseline and polarization
                 for which to retrieve the effect.
+
             Not specifying a key results in the effect being returned for all
             baselines (or antennas, if the effect is per-antenna) and polarizations.
 
@@ -472,7 +318,7 @@
         effect
             The simulated effect appropriate for the provided key. Return type
             depends on the effect being simulated and the provided key. See the
-            tutorial Jupyter notebook for the ``Simulator`` for example usage.
+            tutorial Jupyter notebook for the :class:`Simulator` for example usage.
         """
         # Retrieve the model and verify it has been simulated.
         if component in self._components:
@@ -623,11 +469,7 @@
         self.extras.clear()
 
     def write(self, filename, save_format="uvh5", **kwargs):
-<<<<<<< HEAD
-        """Write the ``data`` to file in given format."""
-=======
-        """Write data to disk using a ``pyuvdata``-supported filetype."""
->>>>>>> 6f621bf9
+        """Write the ``data`` to disk using a ``pyuvdata``-supported filetype."""
         try:
             getattr(self.data, f"write_{save_format}")(filename, **kwargs)
         except AttributeError:
@@ -639,44 +481,23 @@
     # simulation components as a return value from run_sim. Remove the
     # _generator_to_list wrapper if we do not make that a feature.
     @_generator_to_list
-<<<<<<< HEAD
-    def run_sim(
-        self, sim_file: Optional[Union[str, Path]] = None, **sim_params
-    ) -> Optional[List[np.ndarray]]:
-        """Run a full simulation.
-=======
     def run_sim(self, sim_file=None, **sim_params):
         """
         Run an entire simulation.
->>>>>>> 6f621bf9
 
         Parameters
         ----------
         sim_file
-<<<<<<< HEAD
-            Path to a YAML file containing configuration of the simulation components.
-        **sim_params
-            If ``sim_file`` is not given, configuration can be provided directly as
-            parameters.
-=======
             Path to a configuration file specifying simulation parameters.
             Required if ``sim_params`` is not provided.
         **sim_params
             Once-nested dictionary mapping simulation components to models,
-            with each model mapping to parameter-value pairs. Required if
-            ``sim_file`` is not provided.
->>>>>>> 6f621bf9
+            with each model mapping to a dictionary of parameter-value pairs.
+            Required if ``sim_file`` is not provided.
 
         Returns
         -------
         components
-<<<<<<< HEAD
-            If ``ret_vis=True``, the visibilities from each added simulation component
-            as a list.
-        """
-        # TODO: fill out docstring more comprehensively
-
-=======
             List of simulation components that were generated with the
             parameter ``ret_vis`` set to ``True``, returned in the order
             that they were simulated. This is only returned if there is
@@ -686,11 +507,13 @@
         Examples
         --------
         Suppose we have the following configuration dictionary::
+
             sim_params = {
                 "pntsrc_foreground": {"seed": "once", "nsrcs": 500},
                 "gains": {"seed": "once", "dly_rng": [-20, 20], "ret_vis": True},
                 "reflections": {"seed": "once", "dly_jitter": 10},
             }
+
         Invoking this method with ``**sim_params`` as its argument will simulate
         visibilities appropriate for a sky with 500 point sources, generate
         bandpass gains for each antenna and apply the effect to the foreground
@@ -700,10 +523,9 @@
         a dictionary mapping antenna numbers to their associated bandpass gains.
 
         The same effect can be achieved by writing a YAML file that is loaded
-        into a dictionary formatted as above. See the ``Simulator`` tutorial
+        into a dictionary formatted as above. See the :class:`Simulator` tutorial
         for a more in-depth explanation of how to use this method.
         """
->>>>>>> 6f621bf9
         # make sure that only sim_file or sim_params are specified
         if not (bool(sim_file) ^ bool(sim_params)):
             raise ValueError(
@@ -767,10 +589,7 @@
         )
 
     # -------------- Legacy Functions -------------- #
-<<<<<<< HEAD
     @_add_depr
-=======
->>>>>>> 6f621bf9
     def add_eor(self, model, **kwargs):
         """Add an EoR-like model to the visibilities."""
         return self.add(model, **kwargs)
@@ -785,13 +604,7 @@
         """Add thermal noise to the visibilities."""
         return self.add(model, **kwargs)
 
-<<<<<<< HEAD
-    def _get_reds(self):
-        return self.data.get_redundancies()[0]
-
     @_add_depr
-=======
->>>>>>> 6f621bf9
     def add_rfi(self, model, **kwargs):
         """Add RFI to the visibilities."""
         return self.add(model, **kwargs)
@@ -803,37 +616,20 @@
 
     @_add_depr
     def add_sigchain_reflections(self, ants=None, **kwargs):
-<<<<<<< HEAD
-        """Apply reflection gains to the visibilities."""
-        kwargs.update(ants=ants)
-=======
-        """
-        Apply reflection gains to the visibilities. See :meth:`add` for
-        more details.
-        """
+        """Apply reflections to the visibilities. See :meth:`add` for details."""
         if ants is not None:
             kwargs.update(vis_filter=ants)
->>>>>>> 6f621bf9
         return self.add("reflections", **kwargs)
 
     @_add_depr
     def add_xtalk(self, model="gen_whitenoise_xtalk", bls=None, **kwargs):
-<<<<<<< HEAD
-        """Add crosstalk to the visibilities."""
-        kwargs.update(vis_filter=bls)
-=======
         """Add crosstalk to the visibilities. See :meth:`add` for more details."""
         if bls is not None:
             kwargs.update(vis_filter=bls)
->>>>>>> 6f621bf9
         return self.add(model, **kwargs)
 
     @staticmethod
     def _apply_filter(vis_filter, ant1, ant2, pol):
-<<<<<<< HEAD
-        # TODO: docstring
-        # find out whether or not multiple keys are passed
-=======
         """Determine whether to filter the visibility for (ant1, ant2, pol).
 
         Functionally, ``vis_filter`` specifies which (ant1, ant2, pol) tuples
@@ -859,19 +655,18 @@
         --------
         ``vis_filter`` = (0,)
         returns: False for any baseline including antenna 0
-            -> only baselines including antenna 0 have a simulated effect applied.
+        result: only baselines including antenna 0 have a simulated effect applied.
 
         ``vis_filter`` = ('xx',)
         returns: False if ``pol == "xx"`` else True
-            -> only polarization "xx" has a simulated effect applied.
+        result: only polarization "xx" has a simulated effect applied.
 
         ``vis_filter`` = (0, 1, 'yy')
         returns: False if ``(ant1, ant2, pol) in [(0, 1, 'yy'), (1, 0, 'yy)]``
-            -> only baseline (0,1), or its conjugate, with polarization 'yy' will
-            have a simulated effect applied.
-        """
-        # If multiple complex keys are passed, do this recursively...
->>>>>>> 6f621bf9
+        result: only baseline (0,1), or its conjugate, with polarization "yy" will
+        have a simulated effect applied.
+        """
+        # If multiple keys are passed, do this recursively...
         multikey = any(isinstance(key, (list, tuple)) for key in vis_filter)
         if multikey:
             apply_filter = [
@@ -974,10 +769,6 @@
             )
             self._filter_cache["delay"][bl_int] = delay_filter
 
-<<<<<<< HEAD
-    def _initialize_data(self, data, **kwargs):
-        # TODO: docstring
-=======
     def _calculate_fringe_filters(
         self,
         *,
@@ -1001,7 +792,7 @@
         """
         # This uses the same simplistic approach as the delay filter
         # calculation does--just do one filter per redundant group.
-        for red_grp, (blx, bly, blz) in zip(self.red_grps, self.red_vecs):
+        for red_grp, (blx, _bly, _blz) in zip(self.red_grps, self.red_vecs):
             ew_bl_len_ns = blx / const.c.to("m/ns").value
             bl_int = sorted(red_grp)[0]
             fringe_filter = utils.gen_fringe_filter(
@@ -1036,7 +827,6 @@
             If the provided value for ``data`` is not an object that can
             be cast to a ``UVData`` object.
         """
->>>>>>> 6f621bf9
         if data is None:
             self.data = io.empty_uvdata(**kwargs)
         elif isinstance(data, (str, Path)):
@@ -1052,9 +842,6 @@
             )
 
     def _initialize_args_from_model(self, model):
-<<<<<<< HEAD
-        # TODO: docstring
-=======
         """
         Retrieve the LSTs and/or frequencies required for a model.
 
@@ -1075,14 +862,15 @@
         Examples
         --------
         Suppose we have the following function::
+
             def func(freqs, ants, other=None):
                 pass
+
         The returned object would be a dictionary with keys ``freqs`` and
         ``ants``, with the value for ``freqs`` being ``self.freqs`` and
         the value for ``ants`` being ``inspect._empty``. Since ``other``
         has a default value, it will not be in the returned dictionary.
         """
->>>>>>> 6f621bf9
         model_params = self._get_model_parameters(model)
         model_params = {k: v for k, v in model_params.items() if v is inspect._empty}
 
@@ -1098,11 +886,7 @@
         return model_params
 
     def _iterate_antpair_pols(self):
-<<<<<<< HEAD
-        # TODO: docstring
-=======
         """Loop through all baselines and polarizations."""
->>>>>>> 6f621bf9
         for ant1, ant2, pol in self.data.get_antpairpols():
             blt_inds = self.data.antpair2ind((ant1, ant2))
             pol_ind = self.data.get_pols().index(pol)
@@ -1119,11 +903,6 @@
         vis_filter: Optional[Sequence] = None,
         antpairpol_cache: Optional[Sequence[AntPairPol]] = None,
         **kwargs,
-<<<<<<< HEAD
-    ):
-        # TODO: docstring
-        # do nothing if neither adding nor returning the effect
-=======
     ) -> Optional[Union[np.ndarray, Dict[int, np.ndarray]]]:
         """
         Simulate an effect for an entire array.
@@ -1171,7 +950,6 @@
             to ndarrays is returned.
         """
         # There's nothing to do if we're neither adding nor returning.
->>>>>>> 6f621bf9
         if not add_vis and not ret_vis:
             warnings.warn(
                 "You have chosen to neither add nor return the effect "
@@ -1296,7 +1074,6 @@
             self.data.data_array = data_copy
 
     @staticmethod
-<<<<<<< HEAD
     def _read_datafile(datafile: Union[str, Path], **kwargs) -> UVData:
         """Read a file as a ``UVData`` object.
 
@@ -1312,19 +1089,10 @@
         UVData
             The read-in data object.
         """
-=======
-    def _read_datafile(datafile, **kwargs):
-        """Load the provided file into a ``pyuvdata.UVData`` object."""
->>>>>>> 6f621bf9
         uvd = UVData()
         uvd.read(datafile, read_data=True, **kwargs)
         return uvd
 
-<<<<<<< HEAD
-    def _seed_rng(self, seed, model, ant1=None, ant2=None):
-        """Seed the random number generator."""
-        # TODO: fill out docstring.
-=======
     def _seed_rng(self, seed, model, ant1=None, ant2=None, pol=None):
         """
         Set the random state according to the provided parameters.
@@ -1340,6 +1108,7 @@
         seed
             Either the random seed to use (when provided as an integer),
             or one of the following keywords:
+
                 ``"once"``:
                     The random state is set to the same value for
                     every baseline and polarization; one unique seed is
@@ -1357,6 +1126,7 @@
                     This is recommended for simulating thermal noise, or for
                     simulating an effect that has a random component that
                     changes between baselines.
+
         model
             Name of the model for which to either recover or cache the seed.
             This is used to lookup random state seeds in the :attr:`_seeds`
@@ -1389,7 +1159,6 @@
         if type(seed) is int:
             np.random.seed(seed)
             return seed
->>>>>>> 6f621bf9
         if not isinstance(seed, str):
             raise TypeError(
                 "The seeding mode must be specified as a string or integer. "
@@ -1430,10 +1199,6 @@
             raise ValueError("Seeding mode not supported.")
 
     def _update_args(self, args, ant1=None, ant2=None, pol=None):
-<<<<<<< HEAD
-        # TODO: docstring
-        # helper for getting the correct parameter name
-=======
         """
         Scan the provided arguments and pull data as necessary.
 
@@ -1459,7 +1224,6 @@
             Polarization string. Currently not used.
         """
         # Helper function for getting the correct parameter name
->>>>>>> 6f621bf9
         def key(requires):
             return list(args)[requires.index(True)]
 
@@ -1593,15 +1357,9 @@
 
     @staticmethod
     def _get_component(
-<<<<<<< HEAD
-        component: Union[str, Type[SimulationComponent], SimulationComponent]
-    ) -> Tuple[Union[SimulationComponent, Type[SimulationComponent]], bool]:
-        """Normalize a component to be either a class or instance."""
-=======
         component: [str, Type[SimulationComponent], SimulationComponent]
     ) -> Union[SimulationComponent, Type[SimulationComponent]]:
-        """Given an input component, normalize the output to be either a class or instance."""
->>>>>>> 6f621bf9
+        """Normalize a component to be either a class or instance."""
         if np.issubclass_(component, SimulationComponent):
             return component
         elif isinstance(component, str):
@@ -1622,14 +1380,10 @@
             )
 
     def _generate_seed(self, model, key):
-<<<<<<< HEAD
-        # TODO: docstring
-=======
         """Generate a random seed based on the current time.
 
         Populate the ``_seeds`` dictionary appropriately with the result.
         """
->>>>>>> 6f621bf9
         model = self._get_model_name(model)
         # for the sake of randomness
         np.random.seed(int(time.time() * 1e6) % 2 ** 32)
@@ -1637,21 +1391,8 @@
             self._seeds[model] = {}
         self._seeds[model][key] = np.random.randint(2 ** 32)
 
-<<<<<<< HEAD
-    def _generate_redundant_seeds(self, model):
-        # TODO: docstring
-        model = self._get_model_name(model)
-        if model in self._seeds:
-            return
-        for red_grp in self._get_reds():
-            self._generate_seed(model, red_grp[0])
-
-    def _get_seed(self, model, key):
-        # TODO: docstring
-=======
     def _get_seed(self, model, key):
         """Retrieve or generate a random seed given a model and key."""
->>>>>>> 6f621bf9
         model = self._get_model_name(model)
         if model not in self._seeds:
             self._generate_seed(model, key)
@@ -1661,19 +1402,13 @@
 
     @staticmethod
     def _get_model_name(model):
-<<<<<<< HEAD
-        # TODO: docstring
-=======
-        """
-        Find out the (lowercase) name of a provided model.
-        """
->>>>>>> 6f621bf9
+        """Find out the (lowercase) name of a provided model."""
         if isinstance(model, str):
-            return model
+            return model.lower()
         elif np.issubclass_(model, SimulationComponent):
-            return model.__name__
+            return model.__name__.lower()
         elif isinstance(model, SimulationComponent):
-            return model.__class__.__name__
+            return model.__class__.__name__.lower()
         else:
             raise TypeError(
                 "You are trying to simulate an effect using a custom function. "
@@ -1718,11 +1453,7 @@
         return ant1, ant2, pol
 
     def _sanity_check(self, model):
-<<<<<<< HEAD
-        # TODO: docstring
-=======
         """Check that simulation components are applied sensibly."""
->>>>>>> 6f621bf9
         has_data = not np.all(self.data.data_array == 0)
         is_multiplicative = getattr(model, "is_multiplicative", False)
         contains_multiplicative_effect = any(
@@ -1744,13 +1475,7 @@
             )
 
     def _update_history(self, model, **kwargs):
-<<<<<<< HEAD
-        # TODO: docstring
-=======
-        """
-        Record the component simulated and its parameters in the history.
-        """
->>>>>>> 6f621bf9
+        """Record the component simulated and its parameters in the history."""
         component = self._get_model_name(model)
         vis_filter = kwargs.pop("vis_filter", None)
         msg = f"hera_sim v{__version__}: Added {component} using parameters:\n"
