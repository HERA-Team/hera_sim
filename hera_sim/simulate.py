--- conflicted
+++ resolved
@@ -152,7 +152,6 @@
         return self.data.get_pols()
 
     def apply_defaults(self, config, refresh=True):
-<<<<<<< HEAD
         """
         Apply the provided default configuration.
 
@@ -178,22 +177,6 @@
         fringe_filter_kwargs
             Extra parameters necessary for generating a fringe filter. See
             :func:`utils.gen_fringe_filter` for details.
-=======
-        # TODO: docstring
-        """"""
-        # actually apply the default settings
-        defaults.set(config, refresh=refresh)
-
-    def add(
-        self, component: [str, Type[SimulationComponent], SimulationComponent], **kwargs
-    ):
-        """
-        Add a simulation component to the data array.
-
-        Self-consistently adds simulated data from a given component model to the data
-        array. Note that all available models can be accessed by calling
-        :func:`hera_sim.get_all_components`.
->>>>>>> 47ee2eb4
         """
         delay_filter_kwargs = delay_filter_kwargs or {}
         fringe_filter_kwargs = fringe_filter_kwargs or {}
@@ -283,7 +266,6 @@
 
         return data
 
-<<<<<<< HEAD
     def get(
         self,
         component: Component,
@@ -333,36 +315,6 @@
         # Prepare to re-simulate the effect.
         kwargs = self._components[model_key].copy()
         kwargs.pop("alias")  # To handle multiple instances of simulating an effect.
-=======
-    def get(self, component, ant1=None, ant2=None, pol=None):
-        # TODO: docstring
-        # TODO: figure out if this could be handled by _iteratively_apply
-        """"""
-        # TODO: determine whether to leave this check here.
-        if component not in self._components:
-            raise AttributeError(
-                "You are trying to retrieve a component that has not "
-                "been simulated. Please check that the component you "
-                "are passing is correct. Consult the _components "
-                "attribute to see which components have been simulated "
-                "and which keys are provided."
-            )
-
-        if (ant1 is None) ^ (ant2 is None):
-            raise TypeError(
-                "You are trying to retrieve a visibility but have only "
-                "specified one antenna. This use is unsupported; please "
-                "either specify an antenna pair or leave both as None."
-            )
-
-        # retrieve the model
-        model, is_class = self._get_component(component)
-
-        # get the kwargs
-        kwargs = self._components[component].copy()
-
-        # figure out whether or not to seed the rng
->>>>>>> 47ee2eb4
         seed = kwargs.pop("seed", None)
         vis_filter = kwargs.pop("vis_filter", None)
         if not isinstance(model, SimulationComponent):
@@ -627,7 +579,6 @@
 
     @staticmethod
     def _apply_filter(vis_filter, ant1, ant2, pol):
-<<<<<<< HEAD
         """Determine whether to filter the visibility for (ant1, ant2, pol).
 
         Functionally, ``vis_filter`` specifies which (ant1, ant2, pol) tuples
@@ -665,11 +616,6 @@
             have a simulated effect applied.
         """
         # If multiple complex keys are passed, do this recursively...
-=======
-        # TODO: docstring
-        """"""
-        # find out whether or not multiple keys are passed
->>>>>>> 47ee2eb4
         multikey = any(isinstance(key, (list, tuple)) for key in vis_filter)
         if multikey:
             apply_filter = [
@@ -772,7 +718,6 @@
             )
             self._filter_cache["delay"][bl_int] = delay_filter
 
-<<<<<<< HEAD
     def _calculate_fringe_filters(
         self, *, fringe_filter_type: Optional[str] = "tophat", **filter_kwargs,
     ):
@@ -826,11 +771,6 @@
             If the provided value for ``data`` is not an object that can
             be cast to a ``UVData`` object.
         """
-=======
-    def _initialize_data(self, data, **kwargs):
-        # TODO: docstring
-        """"""
->>>>>>> 47ee2eb4
         if data is None:
             self.data = io.empty_uvdata(**kwargs)
         elif isinstance(data, (str, Path)):
@@ -846,7 +786,6 @@
             )
 
     def _initialize_args_from_model(self, model):
-<<<<<<< HEAD
         """
         Retrieve the LSTs and/or frequencies required for a model.
 
@@ -874,10 +813,6 @@
         the value for ``ants`` being ``inspect._empty``. Since ``other``
         has a default value, it will not be in the returned dictionary.
         """
-=======
-        # TODO: docstring
-        """"""
->>>>>>> 47ee2eb4
         model_params = self._get_model_parameters(model)
         model_params = {k: v for k, v in model_params.items() if v is inspect._empty}
 
@@ -893,12 +828,7 @@
         return model_params
 
     def _iterate_antpair_pols(self):
-<<<<<<< HEAD
         """Loop through all baselines and polarizations."""
-=======
-        # TODO: docstring
-        """"""
->>>>>>> 47ee2eb4
         for ant1, ant2, pol in self.data.get_antpairpols():
             blt_inds = self.data.antpair2ind((ant1, ant2))
             pol_ind = self.data.get_pols().index(pol)
@@ -918,7 +848,6 @@
         antpairpol_cache: Optional[Sequence[AntPairPol]] = None,
         **kwargs,
     ):
-<<<<<<< HEAD
         """
         Simulate an effect for an entire array.
 
@@ -965,11 +894,6 @@
             to ndarrays is returned.
         """
         # There's nothing to do if we're neither adding nor returning.
-=======
-        # TODO: docstring
-        """"""
-        # do nothing if neither adding nor returning the effect
->>>>>>> 47ee2eb4
         if not add_vis and not ret_vis:
             warnings.warn(
                 "You have chosen to neither add nor return the effect "
@@ -1072,13 +996,6 @@
                 else:
                     vis = model(**use_args)
 
-<<<<<<< HEAD
-=======
-                # filter what's actually having data simulated
-                if apply_filter:
-                    vis = np.zeros(vis.shape, dtype=complex)
-
->>>>>>> 47ee2eb4
                 # and add it in
                 data_copy[blt_inds, 0, :, pol_ind] += vis
 
@@ -1112,7 +1029,6 @@
 
     def _seed_rng(self, seed, model, ant1=None, ant2=None, pol=None):
         # TODO: docstring
-<<<<<<< HEAD
         """
         """
         if seed is None:
@@ -1120,9 +1036,6 @@
         if type(seed) is int:
             np.random.seed(seed)
             return
-=======
-        """"""
->>>>>>> 47ee2eb4
         if not isinstance(seed, str):
             raise TypeError(
                 "The seeding mode must be specified as a string or integer. "
@@ -1163,7 +1076,6 @@
             raise ValueError("Seeding mode not supported.")
 
     def _update_args(self, args, ant1=None, ant2=None, pol=None):
-<<<<<<< HEAD
         """
         Scan the provided arguments and pull data as necessary.
 
@@ -1188,12 +1100,7 @@
         pol: str, optional
             Polarization string. Currently not used.
         """
-
-=======
-        # TODO: docstring
-        """"""
-        # helper for getting the correct parameter name
->>>>>>> 47ee2eb4
+        # Helper function for getting the correct parameter name
         def key(requires):
             return list(args)[requires.index(True)]
 
@@ -1321,58 +1228,6 @@
         return model_params
 
     @staticmethod
-<<<<<<< HEAD
-    def _get_component(component):
-        """Cast input ``component`` to a SimulationComponent or instance thereof."""
-        try:
-            if issubclass(component, SimulationComponent):
-                # support passing user-defined classes that inherit from
-                # the SimulationComponent base class to add method
-                return component
-            else:
-                # issubclass will not raise a TypeError in python <= 3.6
-                raise TypeError
-        except TypeError:
-            # this is raised if ``component`` is not a class
-            if component.__class__.__name__ == "function":
-                raise TypeError(
-                    "You are attempting to add a component that is "
-                    "modeled using a function. Please convert the "
-                    "function to a callable class and try again."
-                )
-            if callable(component):
-                return component
-            if not isinstance(component, str):
-                raise TypeError(
-                    "``component`` must be either a class which "
-                    "derives from ``SimulationComponent``, an "
-                    "instance of a callable class, or a string that "
-                    "corresponds to the name of a ``hera_sim`` class or "
-                    "an alias thereof."
-                )
-
-            # TODO: make this a private method _check_registry
-            # keep track of all known aliases in case desired
-            # component isn't found in the search
-            all_aliases = []
-            for registry in SimulationComponent.__subclasses__():
-                for model in registry.__subclasses__():
-                    aliases = (model.__name__,)
-                    aliases += getattr(model, "_alias", ())
-                    aliases = [alias.lower() for alias in aliases]
-                    for alias in aliases:
-                        all_aliases.append(alias)
-                    if component.lower() in aliases:
-                        return model
-
-            # if this part is executed, then the model wasn't found, so
-            string_of_aliases = ", ".join(set(all_aliases))
-            raise UnboundLocalError(
-                f"The component '{component}' wasn't found. The "
-                f"following aliases are known: \n{string_of_aliases}\n"
-                "Please ensure that the component you are trying "
-                "to add is a subclass of a registry."
-=======
     def _get_component(
         component: [str, Type[SimulationComponent], SimulationComponent]
     ) -> Tuple[Union[SimulationComponent, Type[SimulationComponent]], bool]:
@@ -1394,7 +1249,6 @@
                 "The input type for the component was not understood. "
                 "Must be a string, or a class/instance of type 'SimulationComponent'. "
                 f"Available component models are:\n{list_all_components()}"
->>>>>>> 47ee2eb4
             )
 
     def _generate_seed(self, model, key):
@@ -1407,18 +1261,6 @@
             self._seeds[model] = {}
         self._seeds[model][key] = np.random.randint(2 ** 32)
 
-<<<<<<< HEAD
-=======
-    def _generate_redundant_seeds(self, model):
-        # TODO: docstring
-        """"""
-        model = self._get_model_name(model)
-        if model in self._seeds:
-            return
-        for red_grp in self._get_reds():
-            self._generate_seed(model, red_grp[0])
-
->>>>>>> 47ee2eb4
     def _get_seed(self, model, key):
         # TODO: docstring
         """"""
@@ -1432,16 +1274,21 @@
 
     @staticmethod
     def _get_model_name(model):
-<<<<<<< HEAD
         """
         Find out the (lowercase) name of a provided model.
         """
         if isinstance(model, str):
-            return model.lower()
-        try:
-            return model.__name__.lower()
-        except AttributeError:
-            return model.__class__.__name__.lower()
+            return model
+        elif np.issubclass_(model, SimulationComponent):
+            return model.__name__
+        elif isinstance(model, SimulationComponent):
+            return model.__class__.__name__
+        else:
+            raise TypeError(
+                "You are trying to simulate an effect using a custom function. "
+                "Please refer to the tutorial for instructions regarding how "
+                "to define new simulation components compatible with the Simulator."
+            )
 
     def _parse_key(self, key: Union[int, str, AntPair, AntPairPol]) -> AntPairPol:
         """Convert a key of at-most length-3 to an (ant1, ant2, pol) tuple."""
@@ -1478,22 +1325,6 @@
             else:
                 ant1, ant2, pol = key
         return ant1, ant2, pol
-=======
-        # TODO: docstring
-        """"""
-        if isinstance(model, str):
-            return model
-        elif np.issubclass_(model, SimulationComponent):
-            return model.__name__
-        elif isinstance(model, SimulationComponent):
-            return model.__class__.__name__
-        else:
-            raise TypeError(
-                "You are trying to simulate an effect using a custom function. "
-                "Please refer to the tutorial for instructions regarding how "
-                "to define new simulation components compatible with the Simulator."
-            )
->>>>>>> 47ee2eb4
 
     def _sanity_check(self, model):
         # TODO: docstring
@@ -1519,14 +1350,9 @@
             )
 
     def _update_history(self, model, **kwargs):
-<<<<<<< HEAD
         """
         Record the component simulated and its parameters in the history.
         """
-=======
-        # TODO: docstring
-        """"""
->>>>>>> 47ee2eb4
         component = self._get_model_name(model)
         vis_filter = kwargs.pop("vis_filter", None)
         msg = f"hera_sim v{__version__}: Added {component} using parameters:\n"
